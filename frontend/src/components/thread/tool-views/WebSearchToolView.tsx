import React from 'react';
import {
  Search,
  CircleDashed,
  CheckCircle,
  AlertTriangle,
  ExternalLink,
<<<<<<< HEAD
=======
  Image as ImageIcon,
>>>>>>> e84f11fb
} from 'lucide-react';
import { ToolViewProps } from './types';
import {
  extractSearchQuery,
  extractSearchResults,
  cleanUrl,
  formatTimestamp,
  getToolTitle,
} from './utils';
import { cn } from '@/lib/utils';

export function WebSearchToolView({
  name = 'web-search',
  assistantContent,
  toolContent,
  assistantTimestamp,
  toolTimestamp,
  isSuccess = true,
  isStreaming = false,
}: ToolViewProps) {
  const query = extractSearchQuery(assistantContent);
  const searchResults = extractSearchResults(toolContent);
  const toolTitle = getToolTitle(name);
<<<<<<< HEAD
=======
  
  // Extract additional data from Tavily response
  const [answer, setAnswer] = React.useState<string | null>(null);
  const [images, setImages] = React.useState<string[]>([]);
  
  React.useEffect(() => {
    if (toolContent) {
      try {
        const parsedContent = JSON.parse(toolContent);
        // Check if it's the new Tavily response format with answer
        if (parsedContent.answer && typeof parsedContent.answer === 'string') {
          setAnswer(parsedContent.answer);
        }
        // Check for images array
        if (parsedContent.images && Array.isArray(parsedContent.images)) {
          setImages(parsedContent.images);
        }
      } catch (e) {
        // Silently fail - the view will work without these extras
      }
    }
  }, [toolContent]);
>>>>>>> e84f11fb

  return (
    <div className="flex flex-col h-full">
      <div className="flex-1 p-4 overflow-auto">
        <div className="border border-zinc-200 dark:border-zinc-800 rounded-md overflow-hidden h-full flex flex-col">
          <div className="flex items-center p-2 bg-zinc-100 dark:bg-zinc-900 justify-between border-b border-zinc-200 dark:border-zinc-800">
            <div className="flex items-center">
              <Search className="h-4 w-4 mr-2 text-zinc-600 dark:text-zinc-400" />
              <span className="text-xs font-medium text-zinc-700 dark:text-zinc-300">
                {toolTitle}
              </span>
            </div>

            {!isStreaming && (
              <span
                className={cn(
                  'text-xs flex items-center',
                  isSuccess
                    ? 'text-emerald-600 dark:text-emerald-400'
                    : 'text-red-600 dark:text-red-400',
                )}
              >
                <span className="h-1.5 w-1.5 rounded-full mr-1.5 bg-current"></span>
                {isSuccess ? 'Success' : 'Failed'}
              </span>
            )}
          </div>

          <div className="px-3 py-2 border-b border-zinc-200 dark:border-zinc-800 bg-zinc-50 dark:bg-zinc-900">
            <code className="text-xs font-mono text-zinc-700 dark:text-zinc-300">
              {query || 'Unknown query'}
            </code>
          </div>

          <div className="flex-1 overflow-auto bg-white dark:bg-zinc-950 font-mono text-sm">
            {isStreaming ? (
              <div className="flex-1 flex items-center justify-center">
                <div className="text-center p-6">
                  <CircleDashed className="h-8 w-8 mx-auto mb-3 text-blue-500 animate-spin" />
                  <p className="text-sm font-medium text-zinc-700 dark:text-zinc-300">
                    Searching the web...
                  </p>
                  <p className="text-xs mt-1 text-zinc-500 dark:text-zinc-400">
                    This might take a moment
                  </p>
                </div>
              </div>
            ) : searchResults.length > 0 ? (
              <div className="p-3">
                {/* Answer section */}
                {answer && (
                  <div className="mb-4 bg-blue-50 dark:bg-blue-950 p-3 rounded-md border border-blue-100 dark:border-blue-900">
                    <h3 className="text-xs font-medium text-blue-700 dark:text-blue-400 mb-1">
                      Answer
                    </h3>
                    <p className="text-sm text-zinc-700 dark:text-zinc-300 whitespace-pre-wrap font-sans">
                      {answer}
                    </p>
                  </div>
                )}
                
                {/* Images section */}
                {images.length > 0 && (
                  <div className="mb-4">
                    <h3 className="text-xs font-medium text-zinc-500 dark:text-zinc-400 mb-2 flex items-center">
                      <ImageIcon className="h-3.5 w-3.5 mr-1" />
                      Images
                    </h3>
                    <div className="grid grid-cols-2 sm:grid-cols-3 gap-2 max-h-48 overflow-y-auto">
                      {images.map((image, idx) => (
                        <a 
                          key={idx} 
                          href={image} 
                          target="_blank" 
                          rel="noopener noreferrer"
                          className="group relative overflow-hidden rounded border border-zinc-200 dark:border-zinc-800 bg-zinc-100 dark:bg-zinc-900 hover:border-blue-300 dark:hover:border-blue-700 transition-colors"
                        >
                          <img 
                            src={image} 
                            alt={`Search result ${idx + 1}`}
                            className="object-cover w-full h-24 group-hover:opacity-90 transition-opacity"
                            onError={(e) => {
                              const target = e.target as HTMLImageElement;
                              target.src = "data:image/svg+xml,%3Csvg xmlns='http://www.w3.org/2000/svg' width='24' height='24' viewBox='0 0 24 24' fill='none' stroke='%23888' stroke-width='2' stroke-linecap='round' stroke-linejoin='round'%3E%3Crect x='3' y='3' width='18' height='18' rx='2' ry='2'%3E%3C/rect%3E%3Ccircle cx='8.5' cy='8.5' r='1.5'%3E%3C/circle%3E%3Cpolyline points='21 15 16 10 5 21'%3E%3C/polyline%3E%3C/svg%3E";
                              target.classList.add("p-4");
                            }}
                          />
                          <div className="absolute inset-0 bg-black opacity-0 group-hover:opacity-10 transition-opacity"></div>
                        </a>
                      ))}
                    </div>
                  </div>
                )}
                
                {/* Results section */}
                <div className="text-xs font-medium text-zinc-500 dark:text-zinc-400 mb-3">
                  Found {searchResults.length} results
                </div>
                <div className="divide-y divide-zinc-100 dark:divide-zinc-800 bg-zinc-50 dark:bg-zinc-900 border border-zinc-200 dark:border-zinc-800 rounded-md">
                  {searchResults.map((result, idx) => (
                    <div key={idx} className="p-3 space-y-1">
                      <div className="flex flex-col">
                        <div className="text-xs text-zinc-500 dark:text-zinc-400 truncate mb-0.5">
                          {cleanUrl(result.url)}
                        </div>
                        <a
                          href={result.url}
                          target="_blank"
                          rel="noopener noreferrer"
                          className="text-sm text-blue-600 dark:text-blue-400 hover:underline font-medium flex items-center gap-1"
                        >
                          {result.title}
                          <ExternalLink className="h-3 w-3 opacity-60" />
                        </a>
                      </div>
                      {result.snippet && (
                        <p className="text-xs text-zinc-600 dark:text-zinc-400 line-clamp-2">
                          {result.snippet}
                        </p>
                      )}
                    </div>
                  ))}
                </div>
              </div>
            ) : (
              <div className="p-6 text-center flex-1 flex flex-col items-center justify-center h-full">
                <Search className="h-6 w-6 mx-auto mb-2 text-zinc-400 dark:text-zinc-500" />
                <p className="text-sm font-medium text-zinc-700 dark:text-zinc-300">
                  No results found
                </p>
                <p className="text-xs mt-1 text-zinc-500 dark:text-zinc-400">
                  Try refining your search query
                </p>
              </div>
            )}
          </div>
        </div>
      </div>

      <div className="p-4 border-t border-zinc-200 dark:border-zinc-800">
        <div className="flex items-center justify-between text-xs text-zinc-500 dark:text-zinc-400">
          {!isStreaming && (
            <div className="flex items-center gap-2">
              {isSuccess ? (
                <CheckCircle className="h-3.5 w-3.5 text-emerald-500" />
              ) : (
                <AlertTriangle className="h-3.5 w-3.5 text-red-500" />
              )}
              <span>
                {isSuccess
                  ? `${toolTitle} completed successfully`
                  : `${toolTitle} operation failed`}
              </span>
            </div>
          )}

          {isStreaming && (
            <div className="flex items-center gap-2">
              <CircleDashed className="h-3.5 w-3.5 text-blue-500 animate-spin" />
              <span>Executing {toolTitle.toLowerCase()}...</span>
            </div>
          )}

          <div className="text-xs">
            {toolTimestamp && !isStreaming
              ? formatTimestamp(toolTimestamp)
              : assistantTimestamp
                ? formatTimestamp(assistantTimestamp)
                : ''}
          </div>
        </div>
      </div>
    </div>
  );
}<|MERGE_RESOLUTION|>--- conflicted
+++ resolved
@@ -5,10 +5,7 @@
   CheckCircle,
   AlertTriangle,
   ExternalLink,
-<<<<<<< HEAD
-=======
   Image as ImageIcon,
->>>>>>> e84f11fb
 } from 'lucide-react';
 import { ToolViewProps } from './types';
 import {
@@ -32,13 +29,11 @@
   const query = extractSearchQuery(assistantContent);
   const searchResults = extractSearchResults(toolContent);
   const toolTitle = getToolTitle(name);
-<<<<<<< HEAD
-=======
-  
+
   // Extract additional data from Tavily response
   const [answer, setAnswer] = React.useState<string | null>(null);
   const [images, setImages] = React.useState<string[]>([]);
-  
+
   React.useEffect(() => {
     if (toolContent) {
       try {
@@ -56,7 +51,6 @@
       }
     }
   }, [toolContent]);
->>>>>>> e84f11fb
 
   return (
     <div className="flex flex-col h-full">
@@ -117,7 +111,7 @@
                     </p>
                   </div>
                 )}
-                
+
                 {/* Images section */}
                 {images.length > 0 && (
                   <div className="mb-4">
@@ -127,15 +121,15 @@
                     </h3>
                     <div className="grid grid-cols-2 sm:grid-cols-3 gap-2 max-h-48 overflow-y-auto">
                       {images.map((image, idx) => (
-                        <a 
-                          key={idx} 
-                          href={image} 
-                          target="_blank" 
+                        <a
+                          key={idx}
+                          href={image}
+                          target="_blank"
                           rel="noopener noreferrer"
                           className="group relative overflow-hidden rounded border border-zinc-200 dark:border-zinc-800 bg-zinc-100 dark:bg-zinc-900 hover:border-blue-300 dark:hover:border-blue-700 transition-colors"
                         >
-                          <img 
-                            src={image} 
+                          <img
+                            src={image}
                             alt={`Search result ${idx + 1}`}
                             className="object-cover w-full h-24 group-hover:opacity-90 transition-opacity"
                             onError={(e) => {
@@ -150,7 +144,7 @@
                     </div>
                   </div>
                 )}
-                
+
                 {/* Results section */}
                 <div className="text-xs font-medium text-zinc-500 dark:text-zinc-400 mb-3">
                   Found {searchResults.length} results
