'use client';

import { Project } from '@/lib/api';
import { getToolIcon, getUserFriendlyToolName } from '@/components/thread/utils';
import React from 'react';
import { Slider } from '@/components/ui/slider';
import { Skeleton } from '@/components/ui/skeleton';
import { ApiMessageType } from '@/components/thread/types';
import { CircleDashed, X, ChevronLeft, ChevronRight, Computer, Radio } from 'lucide-react';
import { cn } from '@/lib/utils';
import { useIsMobile } from '@/hooks/use-mobile';
import { Button } from '@/components/ui/button';
import { ToolView } from './tool-views/wrapper';

export interface ToolCallInput {
  assistantCall: {
    content?: string;
    name?: string;
    timestamp?: string;
  };
  toolResult?: {
    content?: string;
    isSuccess?: boolean;
    timestamp?: string;
  };
  messages?: ApiMessageType[];
}

interface ToolCallSidePanelProps {
  isOpen: boolean;
  onClose: () => void;
  toolCalls: ToolCallInput[];
  currentIndex: number;
  onNavigate: (newIndex: number) => void;
  externalNavigateToIndex?: number;
  messages?: ApiMessageType[];
  agentStatus: string;
  project?: Project;
  renderAssistantMessage?: (
    assistantContent?: string,
    toolContent?: string,
  ) => React.ReactNode;
  renderToolResult?: (
    toolContent?: string,
    isSuccess?: boolean,
  ) => React.ReactNode;
  isLoading?: boolean;
  agentName?: string;
  onFileClick?: (filePath: string) => void;
}

interface ToolCallSnapshot {
  id: string;
  toolCall: ToolCallInput;
  index: number;
  timestamp: number;
}

export function ToolCallSidePanel({
  isOpen,
  onClose,
  toolCalls,
  currentIndex,
  onNavigate,
  messages,
  agentStatus,
  project,
  isLoading = false,
  externalNavigateToIndex,
  agentName,
  onFileClick,
}: ToolCallSidePanelProps) {
  const [dots, setDots] = React.useState('');
  const [internalIndex, setInternalIndex] = React.useState(0);
  const [navigationMode, setNavigationMode] = React.useState<'live' | 'manual'>('live');
  const [toolCallSnapshots, setToolCallSnapshots] = React.useState<ToolCallSnapshot[]>([]);
  const [isInitialized, setIsInitialized] = React.useState(false);

  const isMobile = useIsMobile();

  React.useEffect(() => {
    const newSnapshots = toolCalls.map((toolCall, index) => ({
      id: `${index}-${toolCall.assistantCall.timestamp || Date.now()}`,
      toolCall,
      index,
      timestamp: Date.now(),
    }));

    const hadSnapshots = toolCallSnapshots.length > 0;
    const hasNewSnapshots = newSnapshots.length > toolCallSnapshots.length;
    setToolCallSnapshots(newSnapshots);

    if (!isInitialized && newSnapshots.length > 0) {
      const completedCount = newSnapshots.filter(s =>
        s.toolCall.toolResult?.content &&
        s.toolCall.toolResult.content !== 'STREAMING'
      ).length;

      if (completedCount > 0) {
        let lastCompletedIndex = -1;
        for (let i = newSnapshots.length - 1; i >= 0; i--) {
          const snapshot = newSnapshots[i];
          if (snapshot.toolCall.toolResult?.content &&
            snapshot.toolCall.toolResult.content !== 'STREAMING') {
            lastCompletedIndex = i;
            break;
          }
        }
        setInternalIndex(Math.max(0, lastCompletedIndex));
      } else {
        setInternalIndex(Math.max(0, newSnapshots.length - 1));
      }
      setIsInitialized(true);
    } else if (hasNewSnapshots && navigationMode === 'live') {
      const latestSnapshot = newSnapshots[newSnapshots.length - 1];
      const isLatestStreaming = latestSnapshot?.toolCall.toolResult?.content === 'STREAMING';
      if (isLatestStreaming) {
        let lastCompletedIndex = -1;
        for (let i = newSnapshots.length - 1; i >= 0; i--) {
          const snapshot = newSnapshots[i];
          if (snapshot.toolCall.toolResult?.content &&
            snapshot.toolCall.toolResult.content !== 'STREAMING') {
            lastCompletedIndex = i;
            break;
          }
        }
        if (lastCompletedIndex >= 0) {
          setInternalIndex(lastCompletedIndex);
        } else {
          setInternalIndex(newSnapshots.length - 1);
        }
      } else {
        setInternalIndex(newSnapshots.length - 1);
      }
    } else if (hasNewSnapshots && navigationMode === 'manual') {
    }
  }, [toolCalls, navigationMode, toolCallSnapshots.length, isInitialized]);

  React.useEffect(() => {
    if (isOpen && !isInitialized && toolCallSnapshots.length > 0) {
      setInternalIndex(Math.min(currentIndex, toolCallSnapshots.length - 1));
    }
  }, [isOpen, currentIndex, isInitialized, toolCallSnapshots.length]);

  const safeInternalIndex = Math.min(internalIndex, Math.max(0, toolCallSnapshots.length - 1));
  const currentSnapshot = toolCallSnapshots[safeInternalIndex];
  const currentToolCall = currentSnapshot?.toolCall;
  const totalCalls = toolCallSnapshots.length;

  // Extract meaningful tool name, especially for MCP tools
  const extractToolName = (toolCall: any) => {
    const rawName = toolCall?.assistantCall?.name || 'Tool Call';

    // Handle MCP tools specially
    if (rawName === 'call-mcp-tool') {
      const assistantContent = toolCall?.assistantCall?.content;
      if (assistantContent) {
        try {
          // Try to extract the actual MCP tool name from the content
          const toolNameMatch = assistantContent.match(/tool_name="([^"]+)"/);
          if (toolNameMatch && toolNameMatch[1]) {
            const mcpToolName = toolNameMatch[1];
            // Use the MCP tool name for better display
            return getUserFriendlyToolName(mcpToolName);
          }
        } catch (e) {
          // Fall back to generic name if parsing fails
        }
      }
      return 'External Tool';
    }

    // For all other tools, use the friendly name
    return getUserFriendlyToolName(rawName);
  };

  const completedToolCalls = toolCallSnapshots.filter(snapshot =>
    snapshot.toolCall.toolResult?.content &&
    snapshot.toolCall.toolResult.content !== 'STREAMING'
  );
  const totalCompletedCalls = completedToolCalls.length;

  let displayToolCall = currentToolCall;
  let displayIndex = safeInternalIndex;
  let displayTotalCalls = totalCalls;

  const isCurrentToolStreaming = currentToolCall?.toolResult?.content === 'STREAMING';
  if (isCurrentToolStreaming && totalCompletedCalls > 0) {
    const lastCompletedSnapshot = completedToolCalls[completedToolCalls.length - 1];
    displayToolCall = lastCompletedSnapshot.toolCall;
    displayIndex = totalCompletedCalls - 1;
    displayTotalCalls = totalCompletedCalls;
  } else if (!isCurrentToolStreaming) {
    const completedIndex = completedToolCalls.findIndex(snapshot => snapshot.id === currentSnapshot?.id);
    if (completedIndex >= 0) {
      displayIndex = completedIndex;
      displayTotalCalls = totalCompletedCalls;
    }
  }

  const currentToolName = displayToolCall?.assistantCall?.name || 'Tool Call';
  const CurrentToolIcon = getToolIcon(
    currentToolCall?.assistantCall?.name || 'unknown',
  );
  const isStreaming = displayToolCall?.toolResult?.content === 'STREAMING';

  // Extract actual success value from tool content with fallbacks
  const getActualSuccess = (toolCall: any): boolean => {
    const content = toolCall?.toolResult?.content;
    if (!content) return toolCall?.toolResult?.isSuccess ?? true;

    const safeParse = (data: any) => {
      try { return typeof data === 'string' ? JSON.parse(data) : data; }
      catch { return null; }
    };

    const parsed = safeParse(content);
    if (!parsed) return toolCall?.toolResult?.isSuccess ?? true;

    if (parsed.content) {
      const inner = safeParse(parsed.content);
      if (inner?.tool_execution?.result?.success !== undefined) {
        return inner.tool_execution.result.success;
      }
    }
    const success = parsed.tool_execution?.result?.success ??
      parsed.result?.success ??
      parsed.success;

    return success !== undefined ? success : (toolCall?.toolResult?.isSuccess ?? true);
  };

  const isSuccess = isStreaming ? true : getActualSuccess(displayToolCall);

  const internalNavigate = React.useCallback((newIndex: number, source: string = 'internal') => {
    if (newIndex < 0 || newIndex >= totalCalls) return;

    const isNavigatingToLatest = newIndex === totalCalls - 1;

    console.log(`[INTERNAL_NAV] ${source}: ${internalIndex} -> ${newIndex}, mode will be: ${isNavigatingToLatest ? 'live' : 'manual'}`);

    setInternalIndex(newIndex);

    if (isNavigatingToLatest) {
      setNavigationMode('live');
    } else {
      setNavigationMode('manual');
    }

    if (source === 'user_explicit') {
      onNavigate(newIndex);
    }
  }, [internalIndex, totalCalls, onNavigate]);

  const isLiveMode = navigationMode === 'live';
  const showJumpToLive = navigationMode === 'manual' && agentStatus === 'running';
  const showJumpToLatest = navigationMode === 'manual' && agentStatus !== 'running';

  const navigateToPrevious = React.useCallback(() => {
    if (displayIndex > 0) {
      const targetCompletedIndex = displayIndex - 1;
      const targetSnapshot = completedToolCalls[targetCompletedIndex];
      if (targetSnapshot) {
        const actualIndex = toolCallSnapshots.findIndex(s => s.id === targetSnapshot.id);
        if (actualIndex >= 0) {
          setNavigationMode('manual');
          internalNavigate(actualIndex, 'user_explicit');
        }
      }
    }
  }, [displayIndex, completedToolCalls, toolCallSnapshots, internalNavigate]);

  const navigateToNext = React.useCallback(() => {
    if (displayIndex < displayTotalCalls - 1) {
      const targetCompletedIndex = displayIndex + 1;
      const targetSnapshot = completedToolCalls[targetCompletedIndex];
      if (targetSnapshot) {
        const actualIndex = toolCallSnapshots.findIndex(s => s.id === targetSnapshot.id);
        if (actualIndex >= 0) {
          const isLatestCompleted = targetCompletedIndex === completedToolCalls.length - 1;
          if (isLatestCompleted) {
            setNavigationMode('live');
          } else {
            setNavigationMode('manual');
          }
          internalNavigate(actualIndex, 'user_explicit');
        }
      }
    }
  }, [displayIndex, displayTotalCalls, completedToolCalls, toolCallSnapshots, internalNavigate]);

  const jumpToLive = React.useCallback(() => {
    setNavigationMode('live');
    internalNavigate(totalCalls - 1, 'user_explicit');
  }, [totalCalls, internalNavigate]);

  const jumpToLatest = React.useCallback(() => {
    setNavigationMode('manual');
    internalNavigate(totalCalls - 1, 'user_explicit');
  }, [totalCalls, internalNavigate]);

  const renderStatusButton = React.useCallback(() => {
    const baseClasses = "flex items-center justify-center gap-1.5 px-2 py-0.5 rounded-full w-[116px]";
    const dotClasses = "w-1.5 h-1.5 rounded-full";
    const textClasses = "text-xs font-medium";

    if (isLiveMode) {
      if (agentStatus === 'running') {
        return (
          <div className={`${baseClasses} bg-green-50 dark:bg-green-900/20 border border-green-200 dark:border-green-800`}>
            <div className={`${dotClasses} bg-green-500 animate-pulse`} />
            <span className={`${textClasses} text-green-700 dark:text-green-400`}>Live Updates</span>
          </div>
        );
      } else {
        return (
          <div className={`${baseClasses} bg-neutral-50 dark:bg-neutral-900/20 border border-neutral-200 dark:border-neutral-800`}>
            <div className={`${dotClasses} bg-neutral-500`} />
            <span className={`${textClasses} text-neutral-700 dark:text-neutral-400`}>Latest Tool</span>
          </div>
        );
      }
    } else {
      if (agentStatus === 'running') {
        return (
          <div
            className={`${baseClasses} bg-green-50 dark:bg-green-900/20 border border-green-200 dark:border-green-800 hover:bg-green-100 dark:hover:bg-green-900/30 transition-colors cursor-pointer`}
            onClick={jumpToLive}
          >
            <div className={`${dotClasses} bg-green-500 animate-pulse`} />
            <span className={`${textClasses} text-green-700 dark:text-green-400`}>Jump to Live</span>
          </div>
        );
      } else {
        return (
          <div
            className={`${baseClasses} bg-blue-50 dark:bg-blue-900/20 border border-blue-200 dark:border-blue-800 hover:bg-blue-100 dark:hover:bg-blue-900/30 transition-colors cursor-pointer`}
            onClick={jumpToLatest}
          >
            <div className={`${dotClasses} bg-blue-500`} />
            <span className={`${textClasses} text-blue-700 dark:text-blue-400`}>Jump to Latest</span>
          </div>
        );
      }
    }
  }, [isLiveMode, agentStatus, jumpToLive, jumpToLatest]);

  const handleSliderChange = React.useCallback(([newValue]: [number]) => {
    const targetSnapshot = completedToolCalls[newValue];
    if (targetSnapshot) {
      const actualIndex = toolCallSnapshots.findIndex(s => s.id === targetSnapshot.id);
      if (actualIndex >= 0) {
        const isLatestCompleted = newValue === completedToolCalls.length - 1;
        if (isLatestCompleted) {
          setNavigationMode('live');
        } else {
          setNavigationMode('manual');
        }

        internalNavigate(actualIndex, 'user_explicit');
      }
    }
  }, [completedToolCalls, toolCallSnapshots, internalNavigate]);

  React.useEffect(() => {
    if (!isOpen) return;

    const handleKeyDown = (event: KeyboardEvent) => {
      if ((event.metaKey || event.ctrlKey) && event.key === 'i') {
        event.preventDefault();
        onClose();
      }
    };

    window.addEventListener('keydown', handleKeyDown);
    return () => window.removeEventListener('keydown', handleKeyDown);
  }, [isOpen, onClose]);

  React.useEffect(() => {
    if (!isOpen) return;
    const handleSidebarToggle = (event: CustomEvent) => {
      if (event.detail.expanded) {
        onClose();
      }
    };

    window.addEventListener(
      'sidebar-left-toggled',
      handleSidebarToggle as EventListener,
    );
    return () =>
      window.removeEventListener(
        'sidebar-left-toggled',
        handleSidebarToggle as EventListener,
      );
  }, [isOpen, onClose]);

  React.useEffect(() => {
    if (externalNavigateToIndex !== undefined && externalNavigateToIndex >= 0 && externalNavigateToIndex < totalCalls) {
      internalNavigate(externalNavigateToIndex, 'external_click');
    }
  }, [externalNavigateToIndex, totalCalls, internalNavigate]);

  React.useEffect(() => {
    if (!isStreaming) return;
    const interval = setInterval(() => {
      setDots((prev) => {
        if (prev === '...') return '';
        return prev + '.';
      });
    }, 500);

    return () => clearInterval(interval);
  }, [isStreaming]);

  if (!isOpen) return null;

  if (isLoading) {
    return (
      <div
        className={cn(
          'fixed inset-y-0 right-0 border-l flex flex-col z-30 h-screen transition-all duration-200 ease-in-out',
          isMobile
            ? 'w-full'
            : 'w-[90%] sm:w-[450px] md:w-[500px] lg:w-[550px] xl:w-[650px]',
          !isOpen && 'translate-x-full',
        )}
      >
        <div className="flex-1 flex flex-col overflow-hidden bg-background">
          <div className="flex flex-col h-full">
            <div className="pt-4 pl-4 pr-4">
              <div className="flex items-center justify-between">
                <div className="ml-2 flex items-center gap-2">
                  <Computer className="h-4 w-4" />
                  <h2 className="text-md font-medium text-zinc-900 dark:text-zinc-100">
                    {agentName ? `${agentName}'s Computer` : "Operator's Computer"}
                  </h2>
                </div>
                <Button
                  variant="ghost"
                  size="icon"
                  onClick={onClose}
                  className="h-8 w-8"
                >
                  <X className="h-4 w-4" />
                </Button>
              </div>
            </div>
            <div className="flex-1 p-4 overflow-auto">
              <div className="space-y-4">
                <Skeleton className="h-8 w-32" />
                <Skeleton className="h-20 w-full rounded-md" />
                <Skeleton className="h-40 w-full rounded-md" />
                <Skeleton className="h-20 w-full rounded-md" />
              </div>
            </div>
          </div>
        </div>
      </div>
    );
  }

  const renderContent = () => {
    if (!displayToolCall && toolCallSnapshots.length === 0) {
      return (
        <div className="flex flex-col h-full">
          <div className="pt-4 pl-4 pr-4">
            <div className="flex items-center justify-between">
              <div className="ml-2 flex items-center gap-2">
                <Computer className="h-4 w-4" />
                <h2 className="text-md font-medium text-zinc-900 dark:text-zinc-100">
                  {agentName ? `${agentName}'s Computer` : "Operator's Computer"}
                </h2>
              </div>
              <Button
                variant="ghost"
                size="icon"
                onClick={onClose}
                className="h-8 w-8"
              >
                <X className="h-4 w-4" />
              </Button>
            </div>
          </div>
          <div className="flex flex-col items-center justify-center flex-1 p-8">
            <div className="flex flex-col items-center space-y-4 max-w-sm text-center">
              <div className="relative">
                <div className="w-16 h-16 bg-zinc-100 dark:bg-zinc-800 rounded-full flex items-center justify-center">
                  <Computer className="h-8 w-8 text-zinc-400 dark:text-zinc-500" />
                </div>
                <div className="absolute -bottom-1 -right-1 w-6 h-6 bg-zinc-200 dark:bg-zinc-700 rounded-full flex items-center justify-center">
                  <div className="w-2 h-2 bg-zinc-400 dark:text-zinc-500 rounded-full"></div>
                </div>
              </div>
              <div className="space-y-2">
                <h3 className="text-lg font-medium text-zinc-900 dark:text-zinc-100">
                  No tool activity
                </h3>
                <p className="text-sm text-zinc-500 dark:text-zinc-400 leading-relaxed">
                  Tool calls and computer interactions will appear here when they're being executed.
                </p>
              </div>
            </div>
          </div>
        </div>
      );
    }

    if (!displayToolCall && toolCallSnapshots.length > 0) {
      const firstStreamingTool = toolCallSnapshots.find(s => s.toolCall.toolResult?.content === 'STREAMING');
      if (firstStreamingTool && totalCompletedCalls === 0) {
        return (
          <div className="flex flex-col h-full">
            <div className="pt-4 pl-4 pr-4">
              <div className="flex items-center justify-between">
                <div className="ml-2 flex items-center gap-2">
                  <Computer className="h-4 w-4" />
                  <h2 className="text-md font-medium text-zinc-900 dark:text-zinc-100">
<<<<<<< HEAD
                    {agentName ? `${agentName}'s Computer` : "Operator's Computer"}
=======
                    {agentName ? `${agentName}'s Computer` : 'Suna\'s Computer'}
>>>>>>> 3691756f
                  </h2>
                </div>
                <div className="flex items-center gap-2">
                  <div className="px-2.5 py-0.5 rounded-full text-xs font-medium bg-blue-50 text-blue-700 dark:bg-blue-900/20 dark:text-blue-400 flex items-center gap-1.5">
                    <CircleDashed className="h-3 w-3 animate-spin" />
                    <span>Running</span>
                  </div>
                  <Button
                    variant="ghost"
                    size="icon"
                    onClick={onClose}
                    className="h-8 w-8 ml-1"
                  >
                    <X className="h-4 w-4" />
                  </Button>
                </div>
              </div>
            </div>
            <div className="flex flex-col items-center justify-center flex-1 p-8">
              <div className="flex flex-col items-center space-y-4 max-w-sm text-center">
                <div className="relative">
                  <div className="w-16 h-16 bg-blue-50 dark:bg-blue-900/20 rounded-full flex items-center justify-center">
                    <CircleDashed className="h-8 w-8 text-blue-500 dark:text-blue-400 animate-spin" />
                  </div>
                </div>
                <div className="space-y-2">
                  <h3 className="text-lg font-medium text-zinc-900 dark:text-zinc-100">
                    Tool is running
                  </h3>
                  <p className="text-sm text-zinc-500 dark:text-zinc-400 leading-relaxed">
                    {getUserFriendlyToolName(firstStreamingTool.toolCall.assistantCall.name || 'Tool')} is currently executing. Results will appear here when complete.
                  </p>
                </div>
              </div>
            </div>
          </div>
        );
      }

      return (
        <div className="flex flex-col h-full">
          <div className="pt-4 pl-4 pr-4">
            <div className="flex items-center justify-between">
              <div className="ml-2 flex items-center gap-2">
                <Computer className="h-4 w-4" />
                <h2 className="text-md font-medium text-zinc-900 dark:text-zinc-100">
<<<<<<< HEAD
                  {agentName ? `${agentName}'s Computer` : "Operator's Computer"}
=======
                  {agentName ? `${agentName}'s Computer` : 'Suna\'s Computer'}
>>>>>>> 3691756f
                </h2>
              </div>
              <Button
                variant="ghost"
                size="icon"
                onClick={onClose}
                className="h-8 w-8"
              >
                <X className="h-4 w-4" />
              </Button>
            </div>
          </div>
          <div className="flex-1 p-4 overflow-auto">
            <div className="space-y-4">
              <Skeleton className="h-8 w-32" />
              <Skeleton className="h-20 w-full rounded-md" />
            </div>
          </div>
        </div>
      );
    }

    const toolView = (
      <ToolView
        name={displayToolCall.assistantCall.name}
        assistantContent={displayToolCall.assistantCall.content}
        toolContent={displayToolCall.toolResult?.content}
        assistantTimestamp={displayToolCall.assistantCall.timestamp}
        toolTimestamp={displayToolCall.toolResult?.timestamp}
        isSuccess={isSuccess}
        isStreaming={isStreaming}
        project={project}
        messages={messages}
        agentStatus={agentStatus}
        currentIndex={displayIndex}
        totalCalls={displayTotalCalls}
        onFileClick={onFileClick}
      />
    );

    return (
      <div className="flex flex-col h-full">
        <div className="p-3">
          <div className="flex items-center justify-between">
            <div className="ml-2 flex items-center gap-2">
              <Computer className="h-4 w-4" />
              <h2 className="text-md font-medium text-zinc-900 dark:text-zinc-100">
                {agentName ? `${agentName}'s Computer` : "Operator's Computer"}
              </h2>
            </div>

            {displayToolCall.toolResult?.content && !isStreaming && (
              <div className="flex items-center gap-2">
                <Button
                  variant="ghost"
                  size="icon"
                  onClick={onClose}
                  className="h-8 w-8 ml-1"
                >
                  <X className="h-4 w-4" />
                </Button>
              </div>
            )}

            {isStreaming && (
              <div className="flex items-center gap-2">
                <div className="px-2.5 py-0.5 rounded-full text-xs font-medium bg-blue-50 text-blue-700 dark:bg-blue-900/20 dark:text-blue-400 flex items-center gap-1.5">
                  <CircleDashed className="h-3 w-3 animate-spin" />
                  <span>Running</span>
                </div>
                <Button
                  variant="ghost"
                  size="icon"
                  onClick={onClose}
                  className="h-8 w-8 ml-1"
                >
                  <X className="h-4 w-4" />
                </Button>
              </div>
            )}

            {!displayToolCall.toolResult?.content && !isStreaming && (
              <Button
                variant="ghost"
                size="icon"
                onClick={onClose}
                className="h-8 w-8"
              >
                <X className="h-4 w-4" />
              </Button>
            )}
          </div>
        </div>

        <div className="flex-1 overflow-auto scrollbar-thin scrollbar-thumb-zinc-300 dark:scrollbar-thumb-zinc-700 scrollbar-track-transparent">
          {toolView}
        </div>
      </div>
    );
  };

  return (
    <div
      className={cn(
        'fixed inset-y-0 right-0 border-l flex flex-col z-30 h-screen transition-all duration-200 ease-in-out',
        isMobile
          ? 'w-full'
          : 'w-[40vw] sm:w-[450px] md:w-[500px] lg:w-[550px] xl:w-[650px]',
        !isOpen && 'translate-x-full',
      )}
    >
      <div className="flex-1 flex flex-col overflow-hidden bg-background">
        {renderContent()}
      </div>

      {(displayTotalCalls > 1 || (isCurrentToolStreaming && totalCompletedCalls > 0)) && (
        <div
          className={cn(
            'border-t border-zinc-200 dark:border-zinc-800 bg-zinc-50 dark:bg-zinc-900',
            isMobile ? 'p-2' : 'px-4 py-2.5',
          )}
        >
<<<<<<< HEAD
          {!isMobile && (
            <div className="flex justify-between items-center gap-4">
              <div className="flex items-center gap-2 min-w-0">
                <div className="h-5 w-5 rounded-full bg-zinc-100 dark:bg-zinc-800 flex items-center justify-center">
                  <CurrentToolIcon className="h-3 w-3 text-zinc-800 dark:text-zinc-300" />
                </div>
                <span
                  className="text-xs font-medium text-zinc-700 dark:text-zinc-300 truncate"
                  title={currentToolName}
                >
                  {getUserFriendlyToolName(currentToolName)} {isStreaming && `(Running${dots})`}
                </span>
              </div>

              <div className="flex items-center gap-2">
                {isLiveMode && agentStatus === 'running' && (
                  <div className="flex items-center gap-1.5 px-2 py-0.5 rounded-full bg-green-50 dark:bg-green-900/20 border border-green-200 dark:border-green-800">
                    <div className="w-1.5 h-1.5 bg-green-500 rounded-full animate-pulse"></div>
                    <span className="text-xs font-medium text-green-700 dark:text-green-400">Live</span>
                  </div>
                )}
                {!isLiveMode && agentStatus !== 'running' && (
                  <div className="flex items-center gap-1.5 px-2 py-0.5 rounded-full bg-neutral-50 dark:bg-neutral-900/20 border border-neutral-200 dark:border-neutral-800">
                    <div className="w-1.5 h-1.5 bg-neutral-500 rounded-full"></div>
                    <span className="text-xs font-medium text-neutral-700 dark:text-neutral-400">Live</span>
                  </div>
                )}
                <span className="text-xs text-zinc-500 dark:text-zinc-400 flex-shrink-0">
                  Step {displayIndex + 1} of {displayTotalCalls}
                </span>
              </div>
            </div>
          )}

=======
>>>>>>> 3691756f
          {isMobile ? (
            <div className="flex items-center justify-between">
              <Button
                variant="outline"
                size="sm"
                onClick={navigateToPrevious}
                disabled={displayIndex <= 0}
                className="h-8 px-2.5 text-xs"
              >
                <ChevronLeft className="h-3.5 w-3.5 mr-1" />
                <span>Prev</span>
              </Button>

              <div className="flex items-center gap-1.5">
                <span className="text-xs text-zinc-600 dark:text-zinc-400 font-medium tabular-nums min-w-[44px]">
                  {displayIndex + 1}/{displayTotalCalls}
                </span>
                {renderStatusButton()}
              </div>

              <Button
                variant="outline"
                size="sm"
                onClick={navigateToNext}
                disabled={displayIndex >= displayTotalCalls - 1}
                className="h-8 px-2.5 text-xs"
              >
                <span>Next</span>
                <ChevronRight className="h-3.5 w-3.5 ml-1" />
              </Button>
            </div>
          ) : (
            <div className="flex items-center gap-3">
              <div className="flex items-center gap-1">
                <Button
                  variant="ghost"
                  size="icon"
                  onClick={navigateToPrevious}
                  disabled={displayIndex <= 0}
                  className="h-7 w-7 text-zinc-500 hover:text-zinc-700 dark:text-zinc-400 dark:hover:text-zinc-200"
                >
                  <ChevronLeft className="h-4 w-4" />
                </Button>
                <span className="text-xs text-zinc-600 dark:text-zinc-400 font-medium tabular-nums px-1 min-w-[44px] text-center">
                  {displayIndex + 1}/{displayTotalCalls}
                </span>
                <Button
                  variant="ghost"
                  size="icon"
                  onClick={navigateToNext}
                  disabled={displayIndex >= displayTotalCalls - 1}
                  className="h-7 w-7 text-zinc-500 hover:text-zinc-700 dark:text-zinc-400 dark:hover:text-zinc-200"
                >
                  <ChevronRight className="h-4 w-4" />
                </Button>
              </div>

<<<<<<< HEAD
              <div className="relative w-full">
                {(showJumpToLive || showJumpToLatest) && (
                  <div className="absolute -top-12 left-1/2 transform -translate-x-1/2 z-10">
                    {showJumpToLive && (
                      <Button className='rounded-full bg-red-500 hover:bg-red-400 text-white' onClick={jumpToLive}>
                        Jump to Live
                      </Button>
                    )}
                    {showJumpToLatest && (
                      <Button className='rounded-full' onClick={jumpToLive}>
                        Jump to Latest
                      </Button>
                    )}
                  </div>
                )}
                
=======
              <div className="flex-1 relative">
>>>>>>> 3691756f
                <Slider
                  min={0}
                  max={displayTotalCalls - 1}
                  step={1}
                  value={[displayIndex]}
                  onValueChange={handleSliderChange}
                  className="w-full [&>span:first-child]:h-1.5 [&>span:first-child]:bg-zinc-200 dark:[&>span:first-child]:bg-zinc-800 [&>span:first-child>span]:bg-zinc-500 dark:[&>span:first-child>span]:bg-zinc-400 [&>span:first-child>span]:h-1.5"
                />
<<<<<<< HEAD
=======
              </div>

              <div className="flex items-center gap-1.5">
                {renderStatusButton()}
>>>>>>> 3691756f
              </div>
            </div>
          )}
        </div>
      )}
    </div>
  );
}<|MERGE_RESOLUTION|>--- conflicted
+++ resolved
@@ -516,11 +516,7 @@
                 <div className="ml-2 flex items-center gap-2">
                   <Computer className="h-4 w-4" />
                   <h2 className="text-md font-medium text-zinc-900 dark:text-zinc-100">
-<<<<<<< HEAD
                     {agentName ? `${agentName}'s Computer` : "Operator's Computer"}
-=======
-                    {agentName ? `${agentName}'s Computer` : 'Suna\'s Computer'}
->>>>>>> 3691756f
                   </h2>
                 </div>
                 <div className="flex items-center gap-2">
@@ -567,11 +563,7 @@
               <div className="ml-2 flex items-center gap-2">
                 <Computer className="h-4 w-4" />
                 <h2 className="text-md font-medium text-zinc-900 dark:text-zinc-100">
-<<<<<<< HEAD
                   {agentName ? `${agentName}'s Computer` : "Operator's Computer"}
-=======
-                  {agentName ? `${agentName}'s Computer` : 'Suna\'s Computer'}
->>>>>>> 3691756f
                 </h2>
               </div>
               <Button
@@ -691,10 +683,9 @@
         <div
           className={cn(
             'border-t border-zinc-200 dark:border-zinc-800 bg-zinc-50 dark:bg-zinc-900',
-            isMobile ? 'p-2' : 'px-4 py-2.5',
+            isMobile ? 'p-3' : 'p-4 space-y-2',
           )}
         >
-<<<<<<< HEAD
           {!isMobile && (
             <div className="flex justify-between items-center gap-4">
               <div className="flex items-center gap-2 min-w-0">
@@ -729,8 +720,6 @@
             </div>
           )}
 
-=======
->>>>>>> 3691756f
           {isMobile ? (
             <div className="flex items-center justify-between">
               <Button
@@ -788,7 +777,6 @@
                 </Button>
               </div>
 
-<<<<<<< HEAD
               <div className="relative w-full">
                 {(showJumpToLive || showJumpToLatest) && (
                   <div className="absolute -top-12 left-1/2 transform -translate-x-1/2 z-10">
@@ -805,9 +793,6 @@
                   </div>
                 )}
                 
-=======
-              <div className="flex-1 relative">
->>>>>>> 3691756f
                 <Slider
                   min={0}
                   max={displayTotalCalls - 1}
@@ -816,13 +801,10 @@
                   onValueChange={handleSliderChange}
                   className="w-full [&>span:first-child]:h-1.5 [&>span:first-child]:bg-zinc-200 dark:[&>span:first-child]:bg-zinc-800 [&>span:first-child>span]:bg-zinc-500 dark:[&>span:first-child>span]:bg-zinc-400 [&>span:first-child>span]:h-1.5"
                 />
-<<<<<<< HEAD
-=======
               </div>
 
               <div className="flex items-center gap-1.5">
                 {renderStatusButton()}
->>>>>>> 3691756f
               </div>
             </div>
           )}
