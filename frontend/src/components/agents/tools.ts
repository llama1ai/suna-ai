export const AGENTPRESS_TOOL_DEFINITIONS: Record<string, { enabled: boolean; description: string; icon: string; color: string }> = {
    'sb_shell_tool': { enabled: true, description: 'Execute shell commands in tmux sessions for terminal operations, CLI tools, and system management', icon: '💻', color: 'bg-slate-100 dark:bg-slate-800' },
    'sb_files_tool': { enabled: true, description: 'Create, read, update, and delete files in the workspace with comprehensive file management', icon: '📁', color: 'bg-blue-100 dark:bg-blue-800/50' },
    'sb_browser_tool': { enabled: true, description: 'Browser automation for web navigation, clicking, form filling, and page interaction', icon: '🌐', color: 'bg-indigo-100 dark:bg-indigo-800/50' },
    'sb_deploy_tool': { enabled: true, description: 'Deploy applications and services with automated deployment capabilities', icon: '🚀', color: 'bg-green-100 dark:bg-green-800/50' },
    'sb_expose_tool': { enabled: true, description: 'Expose services and manage ports for application accessibility', icon: '🔌', color: 'bg-orange-100 dark:bg-orange-800/20' },
    'web_search_tool': { enabled: true, description: 'Search the web using Tavily API and scrape webpages with Firecrawl for research', icon: '🔍', color: 'bg-yellow-100 dark:bg-yellow-800/50' },
    'sb_vision_tool': { enabled: true, description: 'Vision and image processing capabilities for visual content analysis', icon: '👁️', color: 'bg-pink-100 dark:bg-pink-800/50' },
    'data_providers_tool': { enabled: true, description: 'Access to data providers and external APIs (requires RapidAPI key)', icon: '🔗', color: 'bg-cyan-100 dark:bg-cyan-800/50' },
<<<<<<< HEAD
    'sb_presentation_outline_tool': { enabled: true, description: 'Create structured presentation outlines with slide descriptions and speaker notes', icon: '📋', color: 'bg-purple-100 dark:bg-purple-800/50' },
    'sb_presentation_tool': { enabled: true, description: 'Create professional presentations with HTML slides, preview, and export capabilities', icon: '📊', color: 'bg-violet-100 dark:bg-violet-800/50' },
=======
    'sb_sheets_tool': { enabled: true, description: 'Create, view, update, analyze, visualize, and format spreadsheets (XLSX/CSV) with Luckysheet viewer', icon: '📊', color: 'bg-purple-100 dark:bg-purple-800/50' },
>>>>>>> 33739679
};

export const DEFAULT_AGENTPRESS_TOOLS: Record<string, boolean> = Object.entries(AGENTPRESS_TOOL_DEFINITIONS).reduce((acc, [key, value]) => {
  acc[key] = value.enabled;
  return acc;
}, {} as Record<string, boolean>);

export const getToolDisplayName = (toolName: string): string => {
    const displayNames: Record<string, string> = {
      'sb_shell_tool': 'Terminal',
      'sb_files_tool': 'File Manager',
      'sb_browser_tool': 'Browser Automation',
      'sb_deploy_tool': 'Deploy Tool',
      'sb_expose_tool': 'Port Exposure',
      'web_search_tool': 'Web Search',
      'sb_vision_tool': 'Image Processing',
      'data_providers_tool': 'Data Providers',
<<<<<<< HEAD
      'sb_presentation_outline_tool': 'Presentation Outline',
      'sb_presentation_tool': 'Presentation Creator',
=======
      'sb_sheets_tool': 'Sheets Tool',
>>>>>>> 33739679
    };
    
    return displayNames[toolName] || toolName.replace(/_/g, ' ').replace(/\b\w/g, l => l.toUpperCase());
  };<|MERGE_RESOLUTION|>--- conflicted
+++ resolved
@@ -7,12 +7,9 @@
     'web_search_tool': { enabled: true, description: 'Search the web using Tavily API and scrape webpages with Firecrawl for research', icon: '🔍', color: 'bg-yellow-100 dark:bg-yellow-800/50' },
     'sb_vision_tool': { enabled: true, description: 'Vision and image processing capabilities for visual content analysis', icon: '👁️', color: 'bg-pink-100 dark:bg-pink-800/50' },
     'data_providers_tool': { enabled: true, description: 'Access to data providers and external APIs (requires RapidAPI key)', icon: '🔗', color: 'bg-cyan-100 dark:bg-cyan-800/50' },
-<<<<<<< HEAD
     'sb_presentation_outline_tool': { enabled: true, description: 'Create structured presentation outlines with slide descriptions and speaker notes', icon: '📋', color: 'bg-purple-100 dark:bg-purple-800/50' },
     'sb_presentation_tool': { enabled: true, description: 'Create professional presentations with HTML slides, preview, and export capabilities', icon: '📊', color: 'bg-violet-100 dark:bg-violet-800/50' },
-=======
     'sb_sheets_tool': { enabled: true, description: 'Create, view, update, analyze, visualize, and format spreadsheets (XLSX/CSV) with Luckysheet viewer', icon: '📊', color: 'bg-purple-100 dark:bg-purple-800/50' },
->>>>>>> 33739679
 };
 
 export const DEFAULT_AGENTPRESS_TOOLS: Record<string, boolean> = Object.entries(AGENTPRESS_TOOL_DEFINITIONS).reduce((acc, [key, value]) => {
@@ -30,12 +27,9 @@
       'web_search_tool': 'Web Search',
       'sb_vision_tool': 'Image Processing',
       'data_providers_tool': 'Data Providers',
-<<<<<<< HEAD
       'sb_presentation_outline_tool': 'Presentation Outline',
       'sb_presentation_tool': 'Presentation Creator',
-=======
       'sb_sheets_tool': 'Sheets Tool',
->>>>>>> 33739679
     };
     
     return displayNames[toolName] || toolName.replace(/_/g, ' ').replace(/\b\w/g, l => l.toUpperCase());
