'use client';

import * as React from 'react';
import Link from 'next/link';
import { Bot, Menu, Store, Shield, Key, Workflow, Plus } from 'lucide-react';

import { NavAgents } from '@/components/sidebar/nav-agents';
import { NavUserWithTeams } from '@/components/sidebar/nav-user-with-teams';
import { KortixLogo } from '@/components/sidebar/kortix-logo';
import { CTACard } from '@/components/sidebar/cta';
import {
  Sidebar,
  SidebarContent,
  SidebarFooter,
  SidebarGroup,
  SidebarHeader,
  SidebarMenuButton,
  SidebarRail,
  SidebarTrigger,
  useSidebar,
} from '@/components/ui/sidebar';
import { useEffect, useState } from 'react';
import { createClient } from '@/lib/supabase/client';
import {
  Tooltip,
  TooltipContent,
  TooltipTrigger,
} from '@/components/ui/tooltip';
import { useIsMobile } from '@/hooks/use-mobile';
import { Badge } from '../ui/badge';
import { cn } from '@/lib/utils';
import { usePathname } from 'next/navigation';
import { useFeatureFlags } from '@/lib/feature-flags';

export function SidebarLeft({
  ...props
}: React.ComponentProps<typeof Sidebar>) {
  const { state, setOpen, setOpenMobile } = useSidebar();
  const isMobile = useIsMobile();
  const [user, setUser] = useState<{
    name: string;
    email: string;
    avatar: string;
  }>({
    name: 'Loading...',
    email: 'loading@example.com',
    avatar: '',
  });

  const pathname = usePathname();
  const { flags, loading: flagsLoading } = useFeatureFlags(['custom_agents', 'agent_marketplace']);
  const customAgentsEnabled = flags.custom_agents;
  const marketplaceEnabled = flags.agent_marketplace;
  
  useEffect(() => {
    const fetchUserData = async () => {
      const supabase = createClient();
      const { data } = await supabase.auth.getUser();

      if (data.user) {
        setUser({
          name:
            data.user.user_metadata?.name ||
            data.user.email?.split('@')[0] ||
            'User',
          email: data.user.email || '',
          avatar: data.user.user_metadata?.avatar_url || '',
        });
      }
    };

    fetchUserData();
  }, []);

  useEffect(() => {
    const handleKeyDown = (event: KeyboardEvent) => {
      if ((event.metaKey || event.ctrlKey) && event.key === 'b') {
        event.preventDefault();
        setOpen(!state.startsWith('expanded'));
        window.dispatchEvent(
          new CustomEvent('sidebar-left-toggled', {
            detail: { expanded: !state.startsWith('expanded') },
          }),
        );
      }
    };

    window.addEventListener('keydown', handleKeyDown);
    return () => window.removeEventListener('keydown', handleKeyDown);
  }, [state, setOpen]);

  return (
    <Sidebar
      collapsible="icon"
      className="border-r-0 bg-background/95 backdrop-blur-sm [&::-webkit-scrollbar]:hidden [-ms-overflow-style:'none'] [scrollbar-width:'none']"
      {...props}
    >
      <SidebarHeader className="px-2 py-2">
        <div className="flex h-[40px] items-center px-1 relative">
          <Link href="/dashboard">
            <KortixLogo />
          </Link>
          {state !== 'collapsed' && (
            <div className="ml-2 transition-all duration-200 ease-in-out whitespace-nowrap">
            </div>
          )}
          <div className="ml-auto flex items-center gap-2">
            {state !== 'collapsed' && (
              <Tooltip>
                <TooltipTrigger asChild>
                  <SidebarTrigger className="h-8 w-8" />
                </TooltipTrigger>
                <TooltipContent>Toggle sidebar (CMD+B)</TooltipContent>
              </Tooltip>
            )}
            {isMobile && (
              <Tooltip>
                <TooltipTrigger asChild>
                  <button
                    onClick={() => setOpenMobile(true)}
                    className="h-8 w-8 flex items-center justify-center rounded-md hover:bg-accent"
                  >
                    <Menu className="h-4 w-4" />
                  </button>
                </TooltipTrigger>
                <TooltipContent>Open menu</TooltipContent>
              </Tooltip>
            )}
          </div>
        </div>
      </SidebarHeader>
      <SidebarContent className="[&::-webkit-scrollbar]:hidden [-ms-overflow-style:'none'] [scrollbar-width:'none']">
        {!flagsLoading && (customAgentsEnabled || marketplaceEnabled) && (
          <SidebarGroup>
            <Link href="/dashboard">
              <SidebarMenuButton className={cn({
                'bg-accent text-accent-foreground font-medium': pathname === '/dashboard',
              })}>
                <Plus className="h-4 w-4 mr-2" />
                <span className="flex items-center justify-between w-full">
                  New Task
                </span>
              </SidebarMenuButton>
            </Link>
            {marketplaceEnabled && (
              <Link href="/marketplace">
                <SidebarMenuButton className={cn({
                  'bg-accent text-accent-foreground font-medium': pathname === '/marketplace',
                })}>
                  <Store className="h-4 w-4 mr-2" />
                  <span className="flex items-center justify-between w-full">
                    Marketplace
                  </span>
                </SidebarMenuButton>
              </Link>
            )}
            {customAgentsEnabled && (
              <Link href="/agents">
                <SidebarMenuButton className={cn({
                  'bg-accent text-accent-foreground font-medium': pathname === '/agents',
                })}>
                  <Bot className="h-4 w-4 mr-2" />
                  <span className="flex items-center justify-between w-full">
                    Agent Playground
                  </span>
                </SidebarMenuButton>
              </Link>
            )}
<<<<<<< HEAD
=======
            {customAgentsEnabled && (
              <Link href="/settings/credentials">
                <SidebarMenuButton className={cn({
                  'bg-accent text-accent-foreground font-medium': pathname === '/settings/credentials',
                })}>
                  <Key className="h-4 w-4 mr-2" />
                  <span className="flex items-center justify-between w-full">
                    Credentials
                  </span>
                </SidebarMenuButton>
              </Link>
            )}
>>>>>>> dba4e6e7
          </SidebarGroup>
        )}
        <NavAgents />
      </SidebarContent>
      {state !== 'collapsed' && (
        <div className="px-3 py-2">
          <CTACard />
        </div>
      )}
      <SidebarFooter>
        {state === 'collapsed' && (
          <div className="mt-2 flex justify-center">
            <Tooltip>
              <TooltipTrigger asChild>
                <SidebarTrigger className="h-8 w-8" />
              </TooltipTrigger>
              <TooltipContent>Expand sidebar (CMD+B)</TooltipContent>
            </Tooltip>
          </div>
        )}
        <NavUserWithTeams user={user} />
      </SidebarFooter>
      <SidebarRail />
    </Sidebar>
  );
}<|MERGE_RESOLUTION|>--- conflicted
+++ resolved
@@ -166,8 +166,6 @@
                 </SidebarMenuButton>
               </Link>
             )}
-<<<<<<< HEAD
-=======
             {customAgentsEnabled && (
               <Link href="/settings/credentials">
                 <SidebarMenuButton className={cn({
@@ -180,7 +178,6 @@
                 </SidebarMenuButton>
               </Link>
             )}
->>>>>>> dba4e6e7
           </SidebarGroup>
         )}
         <NavAgents />
