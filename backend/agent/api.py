from fastapi import APIRouter, HTTPException, Depends, Request, Body, File, UploadFile, Form, Query
from fastapi.responses import StreamingResponse
import asyncio
import json
import traceback
from datetime import datetime, timezone
import uuid
from typing import Optional, List, Dict, Any, AsyncIterable
import jwt
from pydantic import BaseModel
import tempfile
import os
from resumable_stream.runtime import create_resumable_stream_context, ResumableStreamContext

from agentpress.thread_manager import ThreadManager
from services.supabase import DBConnection
from services import redis
from utils.auth_utils import get_current_user_id_from_jwt, get_user_id_from_stream_auth, verify_thread_access
from utils.logger import logger, structlog
from services.billing import check_billing_status, can_use_model
from utils.config import config
from sandbox.sandbox import create_sandbox, delete_sandbox, get_or_start_sandbox
from services.llm import make_llm_api_call
from run_agent_background import run_agent_background, update_agent_run_status
from utils.constants import MODEL_NAME_ALIASES
from flags.flags import is_enabled

# Initialize shared resources
router = APIRouter()
db = None
instance_id = None # Global instance ID for this backend instance

# TTL for Redis response lists (24 hours)
REDIS_RESPONSE_LIST_TTL = 3600 * 24

<<<<<<< HEAD
stream_context_global: Optional[ResumableStreamContext] = None

# Create stream broadcaster for multiple consumers
class StreamBroadcaster:
    def __init__(self, source: AsyncIterable[Any]):
        self.source = source
        self.queues: List[asyncio.Queue] = []

    def add_consumer(self) -> asyncio.Queue:
        q: asyncio.Queue = asyncio.Queue()
        self.queues.append(q)
        return q

    async def start(self) -> None:
        async for chunk in self.source:
            for q in self.queues:
                await q.put(chunk)
        for q in self.queues:
            await q.put(None)  # Sentinel to close consumers

    # Consumer wrapper as an async generator
    @staticmethod
    async def queue_to_stream(queue: asyncio.Queue) -> AsyncIterable[Any]:
        while True:
            chunk = await queue.get()
            if chunk is None:
                break
            yield chunk
    
    # Print consumer task
    @staticmethod
    async def iterate_bg(queue: asyncio.Queue) -> None:
        while True:
            chunk = await queue.get()
            if chunk is None:
                break
            pass


async def get_stream_context():
    global stream_context_global
    if stream_context_global:
        return stream_context_global
    r = await redis.initialize_async()
    stream_context_global = create_resumable_stream_context(r, "resumable_stream")
    return stream_context_global

=======
>>>>>>> 25e838a0
class AgentStartRequest(BaseModel):
    model_name: Optional[str] = None  # Will be set from config.MODEL_TO_USE in the endpoint
    enable_thinking: Optional[bool] = False
    reasoning_effort: Optional[str] = 'low'
    stream: Optional[bool] = True
    enable_context_manager: Optional[bool] = False
    agent_id: Optional[str] = None  # Custom agent to use

class InitiateAgentResponse(BaseModel):
    thread_id: str
    agent_run_id: Optional[str] = None

class AgentCreateRequest(BaseModel):
    name: str
    description: Optional[str] = None
    system_prompt: str
    configured_mcps: Optional[List[Dict[str, Any]]] = []
    custom_mcps: Optional[List[Dict[str, Any]]] = []
    agentpress_tools: Optional[Dict[str, Any]] = {}
    is_default: Optional[bool] = False
    avatar: Optional[str] = None
    avatar_color: Optional[str] = None

class AgentVersionResponse(BaseModel):
    version_id: str
    agent_id: str
    version_number: int
    version_name: str
    system_prompt: str
    configured_mcps: List[Dict[str, Any]]
    custom_mcps: List[Dict[str, Any]]
    agentpress_tools: Dict[str, Any]
    is_active: bool
    created_at: str
    updated_at: str
    created_by: Optional[str] = None

class AgentVersionCreateRequest(BaseModel):
    system_prompt: str
    configured_mcps: Optional[List[Dict[str, Any]]] = []
    custom_mcps: Optional[List[Dict[str, Any]]] = []
    agentpress_tools: Optional[Dict[str, Any]] = {}

class AgentUpdateRequest(BaseModel):
    name: Optional[str] = None
    description: Optional[str] = None
    system_prompt: Optional[str] = None
    configured_mcps: Optional[List[Dict[str, Any]]] = None
    custom_mcps: Optional[List[Dict[str, Any]]] = None
    agentpress_tools: Optional[Dict[str, Any]] = None
    is_default: Optional[bool] = None
    avatar: Optional[str] = None
    avatar_color: Optional[str] = None

class AgentResponse(BaseModel):
    agent_id: str
    account_id: str
    name: str
    description: Optional[str] = None
    system_prompt: str
    configured_mcps: List[Dict[str, Any]]
    custom_mcps: List[Dict[str, Any]]
    agentpress_tools: Dict[str, Any]
    is_default: bool
    avatar: Optional[str] = None
    avatar_color: Optional[str] = None
    created_at: str
    updated_at: Optional[str] = None
    is_public: Optional[bool] = False
    marketplace_published_at: Optional[str] = None
    download_count: Optional[int] = 0
    tags: Optional[List[str]] = []
    current_version_id: Optional[str] = None
    version_count: Optional[int] = 1
    current_version: Optional[AgentVersionResponse] = None

class PaginationInfo(BaseModel):
    page: int
    limit: int
    total: int
    pages: int

class AgentsResponse(BaseModel):
    agents: List[AgentResponse]
    pagination: PaginationInfo

class ThreadAgentResponse(BaseModel):
    agent: Optional[AgentResponse]
    source: str  # "thread", "default", "none", "missing"
    message: str

def initialize(
    _db: DBConnection,
    _instance_id: Optional[str] = None
):
    """Initialize the agent API with resources from the main API."""
    global db, instance_id
    db = _db

    # Use provided instance_id or generate a new one
    if _instance_id:
        instance_id = _instance_id
    else:
        # Generate instance ID
        instance_id = str(uuid.uuid4())[:8]

    logger.info(f"Initialized agent API with instance ID: {instance_id}")

    # Note: Redis will be initialized in the lifespan function in api.py

async def cleanup():
    """Clean up resources and stop running agents on shutdown."""
    logger.info("Starting cleanup of agent API resources")

    # Use the instance_id to find and clean up this instance's keys
    try:
        if instance_id: # Ensure instance_id is set
            running_keys = await redis.keys(f"active_run:{instance_id}:*")
            logger.info(f"Found {len(running_keys)} running agent runs for instance {instance_id} to clean up")

            for key in running_keys:
                # Key format: active_run:{instance_id}:{agent_run_id}
                parts = key.split(":")
                if len(parts) == 3:
                    agent_run_id = parts[2]
                    await stop_agent_run(agent_run_id, error_message=f"Instance {instance_id} shutting down")
                else:
                    logger.warning(f"Unexpected key format found: {key}")
        else:
            logger.warning("Instance ID not set, cannot clean up instance-specific agent runs.")

    except Exception as e:
        logger.error(f"Failed to clean up running agent runs: {str(e)}")

    # Close Redis connection
    await redis.close()
    logger.info("Completed cleanup of agent API resources")

async def stop_agent_run(agent_run_id: str, error_message: Optional[str] = None):
    """Update database and publish stop signal to Redis."""
    logger.info(f"Stopping agent run: {agent_run_id}")
    stop_redis_key = f"stop_signal:{agent_run_id}"
    await redis.client.set(stop_redis_key, "STOP", ex=redis.REDIS_KEY_TTL)
    
    final_status = "failed" if error_message else "stopped"
    client = await db.client
    await update_agent_run_status(
        client, agent_run_id, final_status, error=error_message
    )
    instance_key = f"active_run:{instance_id}:{agent_run_id}"
    await redis.client.delete(instance_key)
    logger.info(f"Successfully initiated stop process for agent run: {agent_run_id}")

async def check_for_active_project_agent_run(client, project_id: str):
    """
    Check if there is an active agent run for any thread in the given project.
    If found, returns the ID of the active run, otherwise returns None.
    """
    project_threads = await client.table('threads').select('thread_id').eq('project_id', project_id).execute()
    project_thread_ids = [t['thread_id'] for t in project_threads.data]

    if project_thread_ids:
        active_runs = await client.table('agent_runs').select('id').in_('thread_id', project_thread_ids).eq('status', 'running').execute()
        if active_runs.data and len(active_runs.data) > 0:
            return active_runs.data[0]['id']
    return None

async def get_agent_run_with_access_check(client, agent_run_id: str, user_id: str):
    """Get agent run data after verifying user access."""
    agent_run = await client.table('agent_runs').select('*').eq('id', agent_run_id).execute()
    if not agent_run.data:
        raise HTTPException(status_code=404, detail="Agent run not found")

    agent_run_data = agent_run.data[0]
    thread_id = agent_run_data['thread_id']
    await verify_thread_access(client, thread_id, user_id)
    return agent_run_data

@router.post("/thread/{thread_id}/agent/start")
async def start_agent(
    thread_id: str,
    body: AgentStartRequest = Body(...),
    user_id: str = Depends(get_current_user_id_from_jwt)
):
    """Start an agent for a specific thread in the background."""
    structlog.contextvars.bind_contextvars(
        thread_id=thread_id,
    )
    global instance_id # Ensure instance_id is accessible
    if not instance_id:
        raise HTTPException(status_code=500, detail="Agent API not initialized with instance ID")

    # Use model from config if not specified in the request
    model_name = body.model_name
    logger.info(f"Original model_name from request: {model_name}")

    if model_name is None:
        model_name = config.MODEL_TO_USE
        logger.info(f"Using model from config: {model_name}")

    # Log the model name after alias resolution
    resolved_model = MODEL_NAME_ALIASES.get(model_name, model_name)
    logger.info(f"Resolved model name: {resolved_model}")

    # Update model_name to use the resolved version
    model_name = resolved_model

    logger.info(f"Starting new agent for thread: {thread_id} with config: model={model_name}, thinking={body.enable_thinking}, effort={body.reasoning_effort}, stream={body.stream}, context_manager={body.enable_context_manager} (Instance: {instance_id})")
    client = await db.client

    await verify_thread_access(client, thread_id, user_id)
    thread_result = await client.table('threads').select('project_id', 'account_id', 'agent_id', 'metadata').eq('thread_id', thread_id).execute()
    if not thread_result.data:
        raise HTTPException(status_code=404, detail="Thread not found")
    thread_data = thread_result.data[0]
    project_id = thread_data.get('project_id')
    account_id = thread_data.get('account_id')
    thread_agent_id = thread_data.get('agent_id')
    thread_metadata = thread_data.get('metadata', {})

    structlog.contextvars.bind_contextvars(
        project_id=project_id,
        account_id=account_id,
        thread_agent_id=thread_agent_id,
        thread_metadata=thread_metadata,
    )
    
    # Check if this is an agent builder thread
    is_agent_builder = thread_metadata.get('is_agent_builder', False)
    target_agent_id = thread_metadata.get('target_agent_id')
    
    if is_agent_builder:
        logger.info(f"Thread {thread_id} is in agent builder mode, target_agent_id: {target_agent_id}")
    
    # Load agent configuration with version support
    agent_config = None
    effective_agent_id = body.agent_id or thread_agent_id  # Use provided agent_id or the one stored in thread
    
    if effective_agent_id:
        # Get agent with current version
        agent_result = await client.table('agents').select('*, agent_versions!current_version_id(*)').eq('agent_id', effective_agent_id).eq('account_id', account_id).execute()
        if not agent_result.data:
            if body.agent_id:
                raise HTTPException(status_code=404, detail="Agent not found or access denied")
            else:
                logger.warning(f"Stored agent_id {effective_agent_id} not found, falling back to default")
                effective_agent_id = None
        else:
            agent_data = agent_result.data[0]
            # Use version data if available, otherwise fall back to agent data (for backward compatibility)
            if agent_data.get('agent_versions'):
                version_data = agent_data['agent_versions']
                agent_config = {
                    'agent_id': agent_data['agent_id'],
                    'name': agent_data['name'],
                    'description': agent_data.get('description'),
                    'system_prompt': version_data['system_prompt'],
                    'configured_mcps': version_data.get('configured_mcps', []),
                    'custom_mcps': version_data.get('custom_mcps', []),
                    'agentpress_tools': version_data.get('agentpress_tools', {}),
                    'is_default': agent_data.get('is_default', False),
                    'current_version_id': agent_data.get('current_version_id'),
                    'version_name': version_data.get('version_name', 'v1')
                }
                logger.info(f"Using agent {agent_config['name']} ({effective_agent_id}) version {agent_config['version_name']}")
            else:
                # Backward compatibility - use agent data directly
                agent_config = agent_data
                logger.info(f"Using agent {agent_config['name']} ({effective_agent_id}) - no version data")
            source = "request" if body.agent_id else "thread"
    
    # If no agent found yet, try to get default agent for the account
    if not agent_config:
        default_agent_result = await client.table('agents').select('*, agent_versions!current_version_id(*)').eq('account_id', account_id).eq('is_default', True).execute()
        if default_agent_result.data:
            agent_data = default_agent_result.data[0]
            # Use version data if available
            if agent_data.get('agent_versions'):
                version_data = agent_data['agent_versions']
                agent_config = {
                    'agent_id': agent_data['agent_id'],
                    'name': agent_data['name'],
                    'description': agent_data.get('description'),
                    'system_prompt': version_data['system_prompt'],
                    'configured_mcps': version_data.get('configured_mcps', []),
                    'custom_mcps': version_data.get('custom_mcps', []),
                    'agentpress_tools': version_data.get('agentpress_tools', {}),
                    'is_default': agent_data.get('is_default', False),
                    'current_version_id': agent_data.get('current_version_id'),
                    'version_name': version_data.get('version_name', 'v1')
                }
                logger.info(f"Using default agent: {agent_config['name']} ({agent_config['agent_id']}) version {agent_config['version_name']}")
            else:
                agent_config = agent_data
                logger.info(f"Using default agent: {agent_config['name']} ({agent_config['agent_id']}) - no version data")
    

    # Don't update thread's agent_id since threads are now agent-agnostic
    # The agent selection is handled per message/agent run
    if body.agent_id and body.agent_id != thread_agent_id and agent_config:
        logger.info(f"Using agent {agent_config['agent_id']} for this agent run (thread remains agent-agnostic)")

    can_use, model_message, allowed_models = await can_use_model(client, account_id, model_name)
    if not can_use:
        raise HTTPException(status_code=403, detail={"message": model_message, "allowed_models": allowed_models})

    can_run, message, subscription = await check_billing_status(client, account_id)
    if not can_run:
        raise HTTPException(status_code=402, detail={"message": message, "subscription": subscription})

    active_run_id = await check_for_active_project_agent_run(client, project_id)
    if active_run_id:
        logger.info(f"Stopping existing agent run {active_run_id} for project {project_id}")
        await stop_agent_run(active_run_id)

    try:
        # Get project data to find sandbox ID
        project_result = await client.table('projects').select('*').eq('project_id', project_id).execute()
        if not project_result.data:
            raise HTTPException(status_code=404, detail="Project not found")
        
        project_data = project_result.data[0]
        sandbox_info = project_data.get('sandbox', {})
        if not sandbox_info.get('id'):
            raise HTTPException(status_code=404, detail="No sandbox found for this project")
            
        sandbox_id = sandbox_info['id']
        sandbox = await get_or_start_sandbox(sandbox_id)
        logger.info(f"Successfully started sandbox {sandbox_id} for project {project_id}")
    except Exception as e:
        logger.error(f"Failed to start sandbox for project {project_id}: {str(e)}")
        raise HTTPException(status_code=500, detail=f"Failed to initialize sandbox: {str(e)}")

    agent_run = await client.table('agent_runs').insert({
        "thread_id": thread_id, "status": "running",
        "started_at": datetime.now(timezone.utc).isoformat(),
        "agent_id": agent_config.get('agent_id') if agent_config else None,
        "agent_version_id": agent_config.get('current_version_id') if agent_config else None,
        "metadata": {
            "model_name": model_name,
            "enable_thinking": body.enable_thinking,
            "reasoning_effort": body.reasoning_effort,
            "enable_context_manager": body.enable_context_manager
        }
    }).execute()
    agent_run_id = agent_run.data[0]['id']
    structlog.contextvars.bind_contextvars(
        agent_run_id=agent_run_id,
    )
    logger.info(f"Created new agent run: {agent_run_id}")

    # Register this run in Redis with TTL using instance ID
    instance_key = f"active_run:{instance_id}:{agent_run_id}"
    try:
        await redis.set(instance_key, "running", ex=redis.REDIS_KEY_TTL)
    except Exception as e:
        logger.warning(f"Failed to register agent run in Redis ({instance_key}): {str(e)}")

    request_id = structlog.contextvars.get_contextvars().get('request_id')

    return {"agent_run_id": agent_run_id, "status": "running"}

@router.post("/agent-run/{agent_run_id}/stop")
async def stop_agent(agent_run_id: str, user_id: str = Depends(get_current_user_id_from_jwt)):
    """Stop a running agent."""
    structlog.contextvars.bind_contextvars(
        agent_run_id=agent_run_id,
    )
    logger.info(f"Received request to stop agent run: {agent_run_id}")
    client = await db.client
    await get_agent_run_with_access_check(client, agent_run_id, user_id)
    await stop_agent_run(agent_run_id)
    return {"status": "stopped"}

@router.get("/thread/{thread_id}/agent-runs")
async def get_agent_runs(thread_id: str, user_id: str = Depends(get_current_user_id_from_jwt)):
    """Get all agent runs for a thread."""
    structlog.contextvars.bind_contextvars(
        thread_id=thread_id,
    )
    logger.info(f"Fetching agent runs for thread: {thread_id}")
    client = await db.client
    await verify_thread_access(client, thread_id, user_id)
    agent_runs = await client.table('agent_runs').select('id, thread_id, status, started_at, completed_at, error, created_at, updated_at').eq("thread_id", thread_id).order('created_at', desc=True).execute()
    logger.debug(f"Found {len(agent_runs.data)} agent runs for thread: {thread_id}")
    return {"agent_runs": agent_runs.data}

@router.get("/agent-run/{agent_run_id}")
async def get_agent_run(agent_run_id: str, user_id: str = Depends(get_current_user_id_from_jwt)):
    """Get agent run status and responses."""
    structlog.contextvars.bind_contextvars(
        agent_run_id=agent_run_id,
    )
    logger.info(f"Fetching agent run details: {agent_run_id}")
    client = await db.client
    agent_run_data = await get_agent_run_with_access_check(client, agent_run_id, user_id)
    # Note: Responses are not included here by default, they are in the stream or DB
    return {
        "id": agent_run_data['id'],
        "threadId": agent_run_data['thread_id'],
        "status": agent_run_data['status'],
        "startedAt": agent_run_data['started_at'],
        "completedAt": agent_run_data['completed_at'],
        "error": agent_run_data['error']
    }

@router.get("/thread/{thread_id}/agent", response_model=ThreadAgentResponse)
async def get_thread_agent(thread_id: str, user_id: str = Depends(get_current_user_id_from_jwt)):
    """Get the agent details for a specific thread. Since threads are now agent-agnostic, 
    this returns the most recently used agent or the default agent."""
    structlog.contextvars.bind_contextvars(
        thread_id=thread_id,
    )
    logger.info(f"Fetching agent details for thread: {thread_id}")
    client = await db.client
    
    try:
        # Verify thread access and get thread data including agent_id
        await verify_thread_access(client, thread_id, user_id)
        thread_result = await client.table('threads').select('agent_id', 'account_id').eq('thread_id', thread_id).execute()
        
        if not thread_result.data:
            raise HTTPException(status_code=404, detail="Thread not found")
        
        thread_data = thread_result.data[0]
        thread_agent_id = thread_data.get('agent_id')
        account_id = thread_data.get('account_id')
        
        effective_agent_id = None
        agent_source = "none"
        
        # First, try to get the most recently used agent from agent_runs
        recent_agent_result = await client.table('agent_runs').select('agent_id', 'agent_version_id').eq('thread_id', thread_id).not_.is_('agent_id', 'null').order('created_at', desc=True).limit(1).execute()
        if recent_agent_result.data:
            effective_agent_id = recent_agent_result.data[0]['agent_id']
            recent_version_id = recent_agent_result.data[0].get('agent_version_id')
            agent_source = "recent"
            logger.info(f"Found most recently used agent: {effective_agent_id} (version: {recent_version_id})")
        
        # If no recent agent, fall back to thread default agent
        elif thread_agent_id:
            effective_agent_id = thread_agent_id
            agent_source = "thread"
            logger.info(f"Using thread default agent: {effective_agent_id}")
        
        # If no thread agent, try to get the default agent for the account
        else:
            default_agent_result = await client.table('agents').select('agent_id').eq('account_id', account_id).eq('is_default', True).execute()
            if default_agent_result.data:
                effective_agent_id = default_agent_result.data[0]['agent_id']
                agent_source = "default"
                logger.info(f"Using account default agent: {effective_agent_id}")
        
        # If still no agent found
        if not effective_agent_id:
            return {
                "agent": None,
                "source": "none",
                "message": "No agent configured for this thread. Threads are agent-agnostic - you can select any agent."
            }
        
        # Fetch the agent details with version information
        agent_result = await client.table('agents').select('*, agent_versions!current_version_id(*)').eq('agent_id', effective_agent_id).eq('account_id', account_id).execute()
        
        if not agent_result.data:
            # Agent was deleted or doesn't exist
            return {
                "agent": None,
                "source": "missing",
                "message": f"Agent {effective_agent_id} not found or was deleted. You can select a different agent."
            }
        
        agent_data = agent_result.data[0]
        
        # Use version data if available, otherwise fall back to agent data (for backward compatibility)
        if agent_data.get('agent_versions'):
            version_data = agent_data['agent_versions']
            # Use the version data for the response
            system_prompt = version_data['system_prompt']
            configured_mcps = version_data.get('configured_mcps', [])
            custom_mcps = version_data.get('custom_mcps', [])
            agentpress_tools = version_data.get('agentpress_tools', {})
            logger.info(f"Using agent {agent_data['name']} version {version_data.get('version_name', 'v1')}")
        else:
            # Backward compatibility - use agent data directly
            system_prompt = agent_data['system_prompt']
            configured_mcps = agent_data.get('configured_mcps', [])
            custom_mcps = agent_data.get('custom_mcps', [])
            agentpress_tools = agent_data.get('agentpress_tools', {})
            logger.info(f"Using agent {agent_data['name']} - no version data (backward compatibility)")
        
        return {
            "agent": AgentResponse(
                agent_id=agent_data['agent_id'],
                account_id=agent_data['account_id'],
                name=agent_data['name'],
                description=agent_data.get('description'),
                system_prompt=system_prompt,
                configured_mcps=configured_mcps,
                custom_mcps=custom_mcps,
                agentpress_tools=agentpress_tools,
                is_default=agent_data.get('is_default', False),
                is_public=agent_data.get('is_public', False),
                marketplace_published_at=agent_data.get('marketplace_published_at'),
                download_count=agent_data.get('download_count', 0),
                tags=agent_data.get('tags', []),
                avatar=agent_data.get('avatar'),
                avatar_color=agent_data.get('avatar_color'),
                created_at=agent_data['created_at'],
                updated_at=agent_data['updated_at'],
                current_version_id=agent_data.get('current_version_id'),
                version_count=agent_data.get('version_count', 1)
            ),
            "source": agent_source,
            "message": f"Using {agent_source} agent: {agent_data['name']}. Threads are agent-agnostic - you can change agents anytime."
        }
        
    except HTTPException:
        raise
    except Exception as e:
        logger.error(f"Error fetching agent for thread {thread_id}: {str(e)}")
        raise HTTPException(status_code=500, detail=f"Failed to fetch thread agent: {str(e)}")

@router.get("/agent-run/{agent_run_id}/stream")
async def stream_agent_run(
    agent_run_id: str,
    token: Optional[str] = None,
    request: Request = None
):
    """Stream the responses of an agent run using resumable streams."""
    logger.info(f"Starting stream for agent run: {agent_run_id}")
    client = await db.client

    user_id = await get_user_id_from_stream_auth(request, token)
    agent_run_data = await get_agent_run_with_access_check(client, agent_run_id, user_id)

    structlog.contextvars.bind_contextvars(
        agent_run_id=agent_run_id,
        user_id=user_id,
    )

    stream_context = await get_stream_context()
    # Use resumable stream to get existing stream for this agent run
    stream = await stream_context.resume_existing_stream(agent_run_id)
    
    # If stream doesn't exist, create it
    if stream is None:
        logger.info(f"No existing stream found for agent run {agent_run_id}, creating new stream")
        
        # Get necessary data from database
        thread_id = agent_run_data['thread_id']
        
        # Get thread data including project_id and metadata
        thread_result = await client.table('threads').select('project_id', 'account_id', 'agent_id', 'metadata').eq('thread_id', thread_id).execute()
        if not thread_result.data:
            logger.error(f"Thread {thread_id} not found for agent run {agent_run_id}")
            return
        
        thread_data = thread_result.data[0]
        project_id = thread_data.get('project_id')
        account_id = thread_data.get('account_id')
        thread_agent_id = thread_data.get('agent_id')
        thread_metadata = thread_data.get('metadata', {})
        
        # Check if this is an agent builder thread
        is_agent_builder = thread_metadata.get('is_agent_builder', False)
        target_agent_id = thread_metadata.get('target_agent_id')
        
        # Get agent configuration
        agent_config = None
        effective_agent_id = agent_run_data.get('agent_id') or thread_agent_id
        
        if effective_agent_id:
            agent_result = await client.table('agents').select('*, agent_versions!current_version_id(*)').eq('agent_id', effective_agent_id).eq('account_id', account_id).execute()
            if agent_result.data:
                agent_data = agent_result.data[0]
                if agent_data.get('agent_versions'):
                    version_data = agent_data['agent_versions']
                    agent_config = {
                        'agent_id': agent_data['agent_id'],
                        'name': agent_data['name'],
                        'description': agent_data.get('description'),
                        'system_prompt': version_data['system_prompt'],
                        'configured_mcps': version_data.get('configured_mcps', []),
                        'custom_mcps': version_data.get('custom_mcps', []),
                        'agentpress_tools': version_data.get('agentpress_tools', {}),
                        'is_default': agent_data.get('is_default', False),
                        'current_version_id': agent_data.get('current_version_id'),
                        'version_name': version_data.get('version_name', 'v1')
                    }
                else:
                    agent_config = agent_data
        
        # Get streaming parameters from the agent run metadata
        metadata = agent_run_data.get('metadata', {})
        model_name = metadata.get('model_name') or config.MODEL_TO_USE
        enable_thinking = metadata.get('enable_thinking', False)
        reasoning_effort = metadata.get('reasoning_effort', 'low')
        stream_enabled = True  # Always true for streaming endpoint
        enable_context_manager = metadata.get('enable_context_manager', False)
        
        # Check if user has access to the model
        can_use, model_message, allowed_models = await can_use_model(client, account_id, model_name)
        if not can_use:
            logger.error(f"User {user_id} cannot use model {model_name}: {model_message}")
            return
        
        # Check billing status
        can_run, billing_message, subscription = await check_billing_status(client, account_id)
        if not can_run:
            logger.error(f"User {user_id} billing check failed: {billing_message}")
            return
        
        # Get request_id from context
        request_id = structlog.contextvars.get_contextvars().get('request_id')
        
        # Ensure sandbox is running
        try:
            # Get project data to find sandbox ID
            project_result = await client.table('projects').select('*').eq('project_id', project_id).execute()
            if not project_result.data:
                logger.error(f"Project {project_id} not found for agent run {agent_run_id}")
                return
            
            project_data = project_result.data[0]
            sandbox_info = project_data.get('sandbox', {})
            if not sandbox_info.get('id'):
                logger.error(f"No sandbox found for project {project_id} in agent run {agent_run_id}")
                return
                
            sandbox_id = sandbox_info['id']
            sandbox = await get_or_start_sandbox(sandbox_id)
            logger.info(f"Successfully started sandbox {sandbox_id} for project {project_id}")
        except Exception as e:
            logger.error(f"Failed to start sandbox for project {project_id}: {str(e)}")
            return
        
        # Create the stream
        stream = await stream_context.resumable_stream(agent_run_id, lambda: run_agent_background(
            agent_run_id=agent_run_id, thread_id=thread_id, instance_id=instance_id,
            project_id=project_id,
            model_name=model_name,
            enable_thinking=enable_thinking, reasoning_effort=reasoning_effort,
            stream=stream_enabled, enable_context_manager=enable_context_manager,
            agent_config=agent_config,
            is_agent_builder=is_agent_builder,
            target_agent_id=target_agent_id,
            request_id=request_id
        ))
        
        broadcaster = StreamBroadcaster(stream)
        stream_q = broadcaster.add_consumer()
        print_q = broadcaster.add_consumer()

        asyncio.create_task(broadcaster.start())
        asyncio.create_task(StreamBroadcaster.iterate_bg(print_q))

        stream = StreamBroadcaster.queue_to_stream(stream_q)

        logger.info(f"Created new stream for agent run {agent_run_id}")
    else:
        logger.info(f"Resuming existing stream for agent run {agent_run_id}")
    
    if stream is None:
        logger.error(f"Failed to create or resume stream for agent run {agent_run_id}")
        return

    return StreamingResponse(stream, media_type="text/event-stream", headers={
        "Cache-Control": "no-cache, no-transform", "Connection": "keep-alive",
        "X-Accel-Buffering": "no", "Content-Type": "text/event-stream",
        "Access-Control-Allow-Origin": "*"
    })

async def generate_and_update_project_name(project_id: str, prompt: str):
    """Generates a project name using an LLM and updates the database."""
    logger.info(f"Starting background task to generate name for project: {project_id}")
    try:
        db_conn = DBConnection()
        client = await db_conn.client

        model_name = "openai/gpt-4o-mini"
        system_prompt = "You are a helpful assistant that generates extremely concise titles (2-4 words maximum) for chat threads based on the user's message. Respond with only the title, no other text or punctuation."
        user_message = f"Generate an extremely brief title (2-4 words only) for a chat thread that starts with this message: \"{prompt}\""
        messages = [{"role": "system", "content": system_prompt}, {"role": "user", "content": user_message}]

        logger.debug(f"Calling LLM ({model_name}) for project {project_id} naming.")
        response = await make_llm_api_call(messages=messages, model_name=model_name, max_tokens=20, temperature=0.7)

        generated_name = None
        if response and response.get('choices') and response['choices'][0].get('message'):
            raw_name = response['choices'][0]['message'].get('content', '').strip()
            cleaned_name = raw_name.strip('\'" \n\t')
            if cleaned_name:
                generated_name = cleaned_name
                logger.info(f"LLM generated name for project {project_id}: '{generated_name}'")
            else:
                logger.warning(f"LLM returned an empty name for project {project_id}.")
        else:
            logger.warning(f"Failed to get valid response from LLM for project {project_id} naming. Response: {response}")

        if generated_name:
            update_result = await client.table('projects').update({"name": generated_name}).eq("project_id", project_id).execute()
            if hasattr(update_result, 'data') and update_result.data:
                logger.info(f"Successfully updated project {project_id} name to '{generated_name}'")
            else:
                logger.error(f"Failed to update project {project_id} name in database. Update result: {update_result}")
        else:
            logger.warning(f"No generated name, skipping database update for project {project_id}.")

    except Exception as e:
        logger.error(f"Error in background naming task for project {project_id}: {str(e)}\n{traceback.format_exc()}")
    finally:
        # No need to disconnect DBConnection singleton instance here
        logger.info(f"Finished background naming task for project: {project_id}")

@router.post("/agent/initiate", response_model=InitiateAgentResponse)
async def initiate_agent_with_files(
    prompt: str = Form(...),
    model_name: Optional[str] = Form(None),  # Default to None to use config.MODEL_TO_USE
    enable_thinking: Optional[bool] = Form(False),
    reasoning_effort: Optional[str] = Form("low"),
    stream: Optional[bool] = Form(True),
    enable_context_manager: Optional[bool] = Form(False),
    agent_id: Optional[str] = Form(None),  # Add agent_id parameter
    files: List[UploadFile] = File(default=[]),
    is_agent_builder: Optional[bool] = Form(False),
    target_agent_id: Optional[str] = Form(None),
    user_id: str = Depends(get_current_user_id_from_jwt)
):
    """Initiate a new agent session with optional file attachments."""
    global instance_id # Ensure instance_id is accessible
    if not instance_id:
        raise HTTPException(status_code=500, detail="Agent API not initialized with instance ID")

    # Use model from config if not specified in the request
    logger.info(f"Original model_name from request: {model_name}")

    if model_name is None:
        model_name = config.MODEL_TO_USE
        logger.info(f"Using model from config: {model_name}")

    # Log the model name after alias resolution
    resolved_model = MODEL_NAME_ALIASES.get(model_name, model_name)
    logger.info(f"Resolved model name: {resolved_model}")

    # Update model_name to use the resolved version
    model_name = resolved_model

    logger.info(f"Starting new agent in agent builder mode: {is_agent_builder}, target_agent_id: {target_agent_id}")

    logger.info(f"[\033[91mDEBUG\033[0m] Initiating new agent with prompt and {len(files)} files (Instance: {instance_id}), model: {model_name}, enable_thinking: {enable_thinking}")
    client = await db.client
    account_id = user_id # In Basejump, personal account_id is the same as user_id
    
    # Load agent configuration if agent_id is provided
    agent_config = None
    if agent_id:
        agent_result = await client.table('agents').select('*').eq('agent_id', agent_id).eq('account_id', account_id).execute()
        if not agent_result.data:
            raise HTTPException(status_code=404, detail="Agent not found or access denied")
        agent_config = agent_result.data[0]
        logger.info(f"Using custom agent: {agent_config['name']} ({agent_id})")
    else:
        # Try to get default agent for the account
        default_agent_result = await client.table('agents').select('*').eq('account_id', account_id).eq('is_default', True).execute()
        if default_agent_result.data:
            agent_config = default_agent_result.data[0]
            logger.info(f"Using default agent: {agent_config['name']} ({agent_config['agent_id']})")
    
    can_use, model_message, allowed_models = await can_use_model(client, account_id, model_name)
    if not can_use:
        raise HTTPException(status_code=403, detail={"message": model_message, "allowed_models": allowed_models})

    can_run, message, subscription = await check_billing_status(client, account_id)
    if not can_run:
        raise HTTPException(status_code=402, detail={"message": message, "subscription": subscription})

    try:
        # 1. Create Project
        placeholder_name = f"{prompt[:30]}..." if len(prompt) > 30 else prompt
        project = await client.table('projects').insert({
            "project_id": str(uuid.uuid4()), "account_id": account_id, "name": placeholder_name,
            "created_at": datetime.now(timezone.utc).isoformat()
        }).execute()
        project_id = project.data[0]['project_id']
        logger.info(f"Created new project: {project_id}")

        # 2. Create Sandbox
        sandbox_id = None
        try:
          sandbox_pass = str(uuid.uuid4())
          sandbox = await create_sandbox(sandbox_pass, project_id)
          sandbox_id = sandbox.id
          logger.info(f"Created new sandbox {sandbox_id} for project {project_id}")
          
          # Get preview links
          vnc_link = await sandbox.get_preview_link(6080)
          website_link = await sandbox.get_preview_link(8080)
          vnc_url = vnc_link.url if hasattr(vnc_link, 'url') else str(vnc_link).split("url='")[1].split("'")[0]
          website_url = website_link.url if hasattr(website_link, 'url') else str(website_link).split("url='")[1].split("'")[0]
          token = None
          if hasattr(vnc_link, 'token'):
              token = vnc_link.token
          elif "token='" in str(vnc_link):
              token = str(vnc_link).split("token='")[1].split("'")[0]
        except Exception as e:
            logger.error(f"Error creating sandbox: {str(e)}")
            await client.table('projects').delete().eq('project_id', project_id).execute()
            if sandbox_id:
              try: await delete_sandbox(sandbox_id)
              except Exception as e: pass
            raise Exception("Failed to create sandbox")


        # Update project with sandbox info
        update_result = await client.table('projects').update({
            'sandbox': {
                'id': sandbox_id, 'pass': sandbox_pass, 'vnc_preview': vnc_url,
                'sandbox_url': website_url, 'token': token
            }
        }).eq('project_id', project_id).execute()

        if not update_result.data:
            logger.error(f"Failed to update project {project_id} with new sandbox {sandbox_id}")
            if sandbox_id:
              try: await delete_sandbox(sandbox_id)
              except Exception as e: logger.error(f"Error deleting sandbox: {str(e)}")
            raise Exception("Database update failed")

        # 3. Create Thread
        thread_data = {
            "thread_id": str(uuid.uuid4()), 
            "project_id": project_id, 
            "account_id": account_id,
            "created_at": datetime.now(timezone.utc).isoformat()
        }

        structlog.contextvars.bind_contextvars(
            thread_id=thread_data["thread_id"],
            project_id=project_id,
            account_id=account_id,
        )
        
        # Don't store agent_id in thread since threads are now agent-agnostic
        # The agent selection will be handled per message/agent run
        if agent_config:
            logger.info(f"Using agent {agent_config['agent_id']} for this conversation (thread remains agent-agnostic)")
            structlog.contextvars.bind_contextvars(
                agent_id=agent_config['agent_id'],
            )
        
        # Store agent builder metadata if this is an agent builder session
        if is_agent_builder:
            thread_data["metadata"] = {
                "is_agent_builder": True,
                "target_agent_id": target_agent_id
            }
            logger.info(f"Storing agent builder metadata in thread: target_agent_id={target_agent_id}")
            structlog.contextvars.bind_contextvars(
                target_agent_id=target_agent_id,
            )
        
        thread = await client.table('threads').insert(thread_data).execute()
        thread_id = thread.data[0]['thread_id']
        logger.info(f"Created new thread: {thread_id}")

        # Trigger Background Naming Task
        asyncio.create_task(generate_and_update_project_name(project_id=project_id, prompt=prompt))

        # 4. Upload Files to Sandbox (if any)
        message_content = prompt
        if files:
            successful_uploads = []
            failed_uploads = []
            for file in files:
                if file.filename:
                    try:
                        safe_filename = file.filename.replace('/', '_').replace('\\', '_')
                        target_path = f"/workspace/{safe_filename}"
                        logger.info(f"Attempting to upload {safe_filename} to {target_path} in sandbox {sandbox_id}")
                        content = await file.read()
                        upload_successful = False
                        try:
                            if hasattr(sandbox, 'fs') and hasattr(sandbox.fs, 'upload_file'):
                                await sandbox.fs.upload_file(content, target_path)
                                logger.debug(f"Called sandbox.fs.upload_file for {target_path}")
                                upload_successful = True
                            else:
                                raise NotImplementedError("Suitable upload method not found on sandbox object.")
                        except Exception as upload_error:
                            logger.error(f"Error during sandbox upload call for {safe_filename}: {str(upload_error)}", exc_info=True)

                        if upload_successful:
                            try:
                                await asyncio.sleep(0.2)
                                parent_dir = os.path.dirname(target_path)
                                files_in_dir = await sandbox.fs.list_files(parent_dir)
                                file_names_in_dir = [f.name for f in files_in_dir]
                                if safe_filename in file_names_in_dir:
                                    successful_uploads.append(target_path)
                                    logger.info(f"Successfully uploaded and verified file {safe_filename} to sandbox path {target_path}")
                                else:
                                    logger.error(f"Verification failed for {safe_filename}: File not found in {parent_dir} after upload attempt.")
                                    failed_uploads.append(safe_filename)
                            except Exception as verify_error:
                                logger.error(f"Error verifying file {safe_filename} after upload: {str(verify_error)}", exc_info=True)
                                failed_uploads.append(safe_filename)
                        else:
                            failed_uploads.append(safe_filename)
                    except Exception as file_error:
                        logger.error(f"Error processing file {file.filename}: {str(file_error)}", exc_info=True)
                        failed_uploads.append(file.filename)
                    finally:
                        await file.close()

            if successful_uploads:
                message_content += "\n\n" if message_content else ""
                for file_path in successful_uploads: message_content += f"[Uploaded File: {file_path}]\n"
            if failed_uploads:
                message_content += "\n\nThe following files failed to upload:\n"
                for failed_file in failed_uploads: message_content += f"- {failed_file}\n"

        # 5. Add initial user message to thread
        message_id = str(uuid.uuid4())
        message_payload = {"role": "user", "content": message_content}
        await client.table('messages').insert({
            "message_id": message_id, "thread_id": thread_id, "type": "user",
            "is_llm_message": True, "content": json.dumps(message_payload),
            "created_at": datetime.now(timezone.utc).isoformat()
        }).execute()

        # 6. Start Agent Run
        agent_run = await client.table('agent_runs').insert({
            "thread_id": thread_id, "status": "running",
            "started_at": datetime.now(timezone.utc).isoformat(),
            "agent_id": agent_config.get('agent_id') if agent_config else None,
            "agent_version_id": agent_config.get('current_version_id') if agent_config else None,
            "metadata": {
                "model_name": model_name,
                "enable_thinking": enable_thinking,
                "reasoning_effort": reasoning_effort,
                "enable_context_manager": enable_context_manager
            }
        }).execute()
        agent_run_id = agent_run.data[0]['id']
        logger.info(f"Created new agent run: {agent_run_id}")
        structlog.contextvars.bind_contextvars(
            agent_run_id=agent_run_id,
        )

        # Register run in Redis
        instance_key = f"active_run:{instance_id}:{agent_run_id}"
        try:
            await redis.set(instance_key, "running", ex=redis.REDIS_KEY_TTL)
        except Exception as e:
            logger.warning(f"Failed to register agent run in Redis ({instance_key}): {str(e)}")

        request_id = structlog.contextvars.get_contextvars().get('request_id')

        return {"thread_id": thread_id, "agent_run_id": agent_run_id}

    except Exception as e:
        logger.error(f"Error in agent initiation: {str(e)}\n{traceback.format_exc()}")
        # TODO: Clean up created project/thread if initiation fails mid-way
        raise HTTPException(status_code=500, detail=f"Failed to initiate agent session: {str(e)}")

# Custom agents

@router.get("/agents", response_model=AgentsResponse)
async def get_agents(
    user_id: str = Depends(get_current_user_id_from_jwt),
    page: Optional[int] = Query(1, ge=1, description="Page number (1-based)"),
    limit: Optional[int] = Query(20, ge=1, le=100, description="Number of items per page"),
    search: Optional[str] = Query(None, description="Search in name and description"),
    sort_by: Optional[str] = Query("created_at", description="Sort field: name, created_at, updated_at, tools_count"),
    sort_order: Optional[str] = Query("desc", description="Sort order: asc, desc"),
    has_default: Optional[bool] = Query(None, description="Filter by default agents"),
    has_mcp_tools: Optional[bool] = Query(None, description="Filter by agents with MCP tools"),
    has_agentpress_tools: Optional[bool] = Query(None, description="Filter by agents with AgentPress tools"),
    tools: Optional[str] = Query(None, description="Comma-separated list of tools to filter by")
):
    """Get agents for the current user with pagination, search, sort, and filter support."""
    if not await is_enabled("custom_agents"):
        raise HTTPException(
            status_code=403, 
            detail="Custom agents currently disabled. This feature is not available at the moment."
        )
    logger.info(f"Fetching agents for user: {user_id} with page={page}, limit={limit}, search='{search}', sort_by={sort_by}, sort_order={sort_order}")
    client = await db.client
    
    try:
        # Calculate offset
        offset = (page - 1) * limit
        
        # Start building the query - include version data
        query = client.table('agents').select('*, agent_versions!current_version_id(*)', count='exact').eq("account_id", user_id)
        
        # Apply search filter
        if search:
            search_term = f"%{search}%"
            query = query.or_(f"name.ilike.{search_term},description.ilike.{search_term}")
        
        # Apply filters
        if has_default is not None:
            query = query.eq("is_default", has_default)
        
        # For MCP and AgentPress tools filtering, we'll need to do post-processing
        # since Supabase doesn't have great JSON array/object filtering
        
        # Apply sorting
        if sort_by == "name":
            query = query.order("name", desc=(sort_order == "desc"))
        elif sort_by == "updated_at":
            query = query.order("updated_at", desc=(sort_order == "desc"))
        elif sort_by == "created_at":
            query = query.order("created_at", desc=(sort_order == "desc"))
        else:
            # Default to created_at
            query = query.order("created_at", desc=(sort_order == "desc"))
        
        # Execute query to get total count first
        count_result = await query.execute()
        total_count = count_result.count
        
        # Now get the actual data with pagination
        query = query.range(offset, offset + limit - 1)
        agents_result = await query.execute()
        
        if not agents_result.data:
            logger.info(f"No agents found for user: {user_id}")
            return {
                "agents": [],
                "pagination": {
                    "page": page,
                    "limit": limit,
                    "total": 0,
                    "pages": 0
                }
            }
        
        # Post-process for tool filtering and tools_count sorting
        agents_data = agents_result.data
        
        # Apply tool-based filters
        if has_mcp_tools is not None or has_agentpress_tools is not None or tools:
            filtered_agents = []
            tools_filter = []
            if tools:
                tools_filter = [tool.strip() for tool in tools.split(',') if tool.strip()]
            
            for agent in agents_data:
                # Check MCP tools filter
                if has_mcp_tools is not None:
                    has_mcp = bool(agent.get('configured_mcps') and len(agent.get('configured_mcps', [])) > 0)
                    if has_mcp_tools != has_mcp:
                        continue
                
                # Check AgentPress tools filter
                if has_agentpress_tools is not None:
                    agentpress_tools = agent.get('agentpress_tools', {})
                    has_enabled_tools = any(
                        tool_data and isinstance(tool_data, dict) and tool_data.get('enabled', False)
                        for tool_data in agentpress_tools.values()
                    )
                    if has_agentpress_tools != has_enabled_tools:
                        continue
                
                # Check specific tools filter
                if tools_filter:
                    agent_tools = set()
                    # Add MCP tools
                    for mcp in agent.get('configured_mcps', []):
                        if isinstance(mcp, dict) and 'name' in mcp:
                            agent_tools.add(f"mcp:{mcp['name']}")
                    
                    # Add enabled AgentPress tools
                    for tool_name, tool_data in agent.get('agentpress_tools', {}).items():
                        if tool_data and isinstance(tool_data, dict) and tool_data.get('enabled', False):
                            agent_tools.add(f"agentpress:{tool_name}")
                    
                    # Check if any of the requested tools are present
                    if not any(tool in agent_tools for tool in tools_filter):
                        continue
                
                filtered_agents.append(agent)
            
            agents_data = filtered_agents
        
        # Handle tools_count sorting (post-processing required)
        if sort_by == "tools_count":
            def get_tools_count(agent):
                mcp_count = len(agent.get('configured_mcps', []))
                agentpress_count = sum(
                    1 for tool_data in agent.get('agentpress_tools', {}).values()
                    if tool_data and isinstance(tool_data, dict) and tool_data.get('enabled', False)
                )
                return mcp_count + agentpress_count
            
            agents_data.sort(key=get_tools_count, reverse=(sort_order == "desc"))
        
        # Apply pagination to filtered results if we did post-processing
        if has_mcp_tools is not None or has_agentpress_tools is not None or tools or sort_by == "tools_count":
            total_count = len(agents_data)
            agents_data = agents_data[offset:offset + limit]
        
        # Format the response
        agent_list = []
        for agent in agents_data:
            current_version = None
            if agent.get('agent_versions'):
                version_data = agent['agent_versions']
                current_version = AgentVersionResponse(
                    version_id=version_data['version_id'],
                    agent_id=version_data['agent_id'],
                    version_number=version_data['version_number'],
                    version_name=version_data['version_name'],
                    system_prompt=version_data['system_prompt'],
                    configured_mcps=version_data.get('configured_mcps', []),
                    custom_mcps=version_data.get('custom_mcps', []),
                    agentpress_tools=version_data.get('agentpress_tools', {}),
                    is_active=version_data.get('is_active', True),
                    created_at=version_data['created_at'],
                    updated_at=version_data.get('updated_at', version_data['created_at']),
                    created_by=version_data.get('created_by')
                )
            
            agent_list.append(AgentResponse(
                agent_id=agent['agent_id'],
                account_id=agent['account_id'],
                name=agent['name'],
                description=agent.get('description'),
                system_prompt=agent['system_prompt'],
                configured_mcps=agent.get('configured_mcps', []),
                custom_mcps=agent.get('custom_mcps', []),
                agentpress_tools=agent.get('agentpress_tools', {}),
                is_default=agent.get('is_default', False),
                is_public=agent.get('is_public', False),
                marketplace_published_at=agent.get('marketplace_published_at'),
                download_count=agent.get('download_count', 0),
                tags=agent.get('tags', []),
                avatar=agent.get('avatar'),
                avatar_color=agent.get('avatar_color'),
                created_at=agent['created_at'],
                updated_at=agent['updated_at'],
                current_version_id=agent.get('current_version_id'),
                version_count=agent.get('version_count', 1),
                current_version=current_version
            ))
        
        total_pages = (total_count + limit - 1) // limit
        
        logger.info(f"Found {len(agent_list)} agents for user: {user_id} (page {page}/{total_pages})")
        return {
            "agents": agent_list,
            "pagination": {
                "page": page,
                "limit": limit,
                "total": total_count,
                "pages": total_pages
            }
        }
        
    except Exception as e:
        logger.error(f"Error fetching agents for user {user_id}: {str(e)}")
        raise HTTPException(status_code=500, detail=f"Failed to fetch agents: {str(e)}")

@router.get("/agents/{agent_id}", response_model=AgentResponse)
async def get_agent(agent_id: str, user_id: str = Depends(get_current_user_id_from_jwt)):
    """Get a specific agent by ID with current version information. Only the owner can access non-public agents."""
    if not await is_enabled("custom_agents"):
        raise HTTPException(
            status_code=403, 
            detail="Custom agents currently disabled. This feature is not available at the moment."
        )
    
    logger.info(f"Fetching agent {agent_id} for user: {user_id}")
    client = await db.client
    
    try:
        # Get agent with current version data
        agent = await client.table('agents').select('*, agent_versions!current_version_id(*)').eq("agent_id", agent_id).execute()
        
        if not agent.data:
            raise HTTPException(status_code=404, detail="Agent not found")
        
        agent_data = agent.data[0]
        
        # Check ownership - only owner can access non-public agents
        if agent_data['account_id'] != user_id and not agent_data.get('is_public', False):
            raise HTTPException(status_code=403, detail="Access denied")
        
        # Prepare current version data
        current_version = None
        if agent_data.get('agent_versions'):
            version_data = agent_data['agent_versions']
            current_version = AgentVersionResponse(
                version_id=version_data['version_id'],
                agent_id=version_data['agent_id'],
                version_number=version_data['version_number'],
                version_name=version_data['version_name'],
                system_prompt=version_data['system_prompt'],
                configured_mcps=version_data.get('configured_mcps', []),
                custom_mcps=version_data.get('custom_mcps', []),
                agentpress_tools=version_data.get('agentpress_tools', {}),
                is_active=version_data.get('is_active', True),
                created_at=version_data['created_at'],
                updated_at=version_data.get('updated_at', version_data['created_at']),
                created_by=version_data.get('created_by')
            )
        
        return AgentResponse(
            agent_id=agent_data['agent_id'],
            account_id=agent_data['account_id'],
            name=agent_data['name'],
            description=agent_data.get('description'),
            system_prompt=agent_data['system_prompt'],
            configured_mcps=agent_data.get('configured_mcps', []),
            custom_mcps=agent_data.get('custom_mcps', []),
            agentpress_tools=agent_data.get('agentpress_tools', {}),
            is_default=agent_data.get('is_default', False),
            is_public=agent_data.get('is_public', False),
            marketplace_published_at=agent_data.get('marketplace_published_at'),
            download_count=agent_data.get('download_count', 0),
            tags=agent_data.get('tags', []),
            avatar=agent_data.get('avatar'),
            avatar_color=agent_data.get('avatar_color'),
            created_at=agent_data['created_at'],
            updated_at=agent_data.get('updated_at', agent_data['created_at']),
            current_version_id=agent_data.get('current_version_id'),
            version_count=agent_data.get('version_count', 1),
            current_version=current_version
        )
        
    except HTTPException:
        raise
    except Exception as e:
        logger.error(f"Error fetching agent {agent_id} for user {user_id}: {str(e)}")
        raise HTTPException(status_code=500, detail=f"Failed to fetch agent: {str(e)}")

@router.post("/agents", response_model=AgentResponse)
async def create_agent(
    agent_data: AgentCreateRequest,
    user_id: str = Depends(get_current_user_id_from_jwt)
):
    """Create a new agent with automatic v1 version."""
    logger.info(f"Creating new agent for user: {user_id}")
    if not await is_enabled("custom_agents"):
        raise HTTPException(
            status_code=403, 
            detail="Custom agents currently disabled. This feature is not available at the moment."
        )
    client = await db.client
    
    try:
        # If this is set as default, we need to unset other defaults first
        if agent_data.is_default:
            await client.table('agents').update({"is_default": False}).eq("account_id", user_id).eq("is_default", True).execute()
        
        # Create the agent
        insert_data = {
            "account_id": user_id,
            "name": agent_data.name,
            "description": agent_data.description,
            "system_prompt": agent_data.system_prompt, 
            "configured_mcps": agent_data.configured_mcps or [],
            "custom_mcps": agent_data.custom_mcps or [],
            "agentpress_tools": agent_data.agentpress_tools or {},
            "is_default": agent_data.is_default or False,
            "avatar": agent_data.avatar,
            "avatar_color": agent_data.avatar_color,
            "version_count": 1
        }
        
        new_agent = await client.table('agents').insert(insert_data).execute()
        
        if not new_agent.data:
            raise HTTPException(status_code=500, detail="Failed to create agent")
        
        agent = new_agent.data[0]
        
        # Create v1 version automatically
        version_data = {
            "agent_id": agent['agent_id'],
            "version_number": 1,
            "version_name": "v1",
            "system_prompt": agent_data.system_prompt,
            "configured_mcps": agent_data.configured_mcps or [],
            "custom_mcps": agent_data.custom_mcps or [],
            "agentpress_tools": agent_data.agentpress_tools or {},
            "is_active": True,
            "created_by": user_id
        }
        
        new_version = await client.table('agent_versions').insert(version_data).execute()
        
        if new_version.data:
            version = new_version.data[0]
            # Update agent with current version
            await client.table('agents').update({
                "current_version_id": version['version_id']
            }).eq("agent_id", agent['agent_id']).execute()
            
            # Add version history entry
            await client.table('agent_version_history').insert({
                "agent_id": agent['agent_id'],
                "version_id": version['version_id'],
                "action": "created",
                "changed_by": user_id,
                "change_description": "Initial version v1 created"
            }).execute()
            
            agent['current_version_id'] = version['version_id']
            agent['current_version'] = version
        
        logger.info(f"Created agent {agent['agent_id']} with v1 for user: {user_id}")
        
        return AgentResponse(
            agent_id=agent['agent_id'],
            account_id=agent['account_id'],
            name=agent['name'],
            description=agent.get('description'),
            system_prompt=agent['system_prompt'],
            configured_mcps=agent.get('configured_mcps', []),
            custom_mcps=agent.get('custom_mcps', []),
            agentpress_tools=agent.get('agentpress_tools', {}),
            is_default=agent.get('is_default', False),
            is_public=agent.get('is_public', False),
            marketplace_published_at=agent.get('marketplace_published_at'),
            download_count=agent.get('download_count', 0),
            tags=agent.get('tags', []),
            avatar=agent.get('avatar'),
            avatar_color=agent.get('avatar_color'),
            created_at=agent['created_at'],
            updated_at=agent.get('updated_at', agent['created_at']),
            current_version_id=agent.get('current_version_id'),
            version_count=agent.get('version_count', 1),
            current_version=agent.get('current_version')
        )
        
    except HTTPException:
        raise
    except Exception as e:
        logger.error(f"Error creating agent for user {user_id}: {str(e)}")
        raise HTTPException(status_code=500, detail=f"Failed to create agent: {str(e)}")

@router.put("/agents/{agent_id}", response_model=AgentResponse)
async def update_agent(
    agent_id: str,
    agent_data: AgentUpdateRequest,
    user_id: str = Depends(get_current_user_id_from_jwt)
):
    """Update an existing agent. Creates a new version if system prompt, tools, or MCPs are changed."""
    if not await is_enabled("custom_agents"):
        raise HTTPException(
            status_code=403, 
            detail="Custom agent currently disabled. This feature is not available at the moment."
        )
    logger.info(f"Updating agent {agent_id} for user: {user_id}")
    client = await db.client
    
    try:
        existing_agent = await client.table('agents').select('*, agent_versions!current_version_id(*)').eq("agent_id", agent_id).eq("account_id", user_id).maybe_single().execute()
        
        if not existing_agent.data:
            raise HTTPException(status_code=404, detail="Agent not found")
        
        existing_data = existing_agent.data
        current_version_data = existing_data.get('agent_versions')
        
        if current_version_data is None:
            logger.info(f"Agent {agent_id} has no version data, creating initial version")
            try:
                initial_version_data = {
                    "agent_id": agent_id,
                    "version_number": 1,
                    "version_name": "v1",
                    "system_prompt": existing_data.get('system_prompt', ''),
                    "configured_mcps": existing_data.get('configured_mcps', []),
                    "custom_mcps": existing_data.get('custom_mcps', []),
                    "agentpress_tools": existing_data.get('agentpress_tools', {}),
                    "is_active": True,
                    "created_by": user_id
                }
                
                version_result = await client.table('agent_versions').insert(initial_version_data).execute()
                
                if version_result.data:
                    version_id = version_result.data[0]['version_id']
                    
                    await client.table('agents').update({
                        'current_version_id': version_id,
                        'version_count': 1
                    }).eq('agent_id', agent_id).execute()
                    current_version_data = initial_version_data
                    logger.info(f"Created initial version for agent {agent_id}")
                else:
                    current_version_data = {
                        'system_prompt': existing_data.get('system_prompt', ''),
                        'configured_mcps': existing_data.get('configured_mcps', []),
                        'custom_mcps': existing_data.get('custom_mcps', []),
                        'agentpress_tools': existing_data.get('agentpress_tools', {})
                    }
            except Exception as e:
                logger.warning(f"Failed to create initial version for agent {agent_id}: {e}")
                current_version_data = {
                    'system_prompt': existing_data.get('system_prompt', ''),
                    'configured_mcps': existing_data.get('configured_mcps', []),
                    'custom_mcps': existing_data.get('custom_mcps', []),
                    'agentpress_tools': existing_data.get('agentpress_tools', {})
                }
        
        needs_new_version = False
        version_changes = {}
        
        def values_different(new_val, old_val):
            if new_val is None:
                return False
            import json
            try:
                new_json = json.dumps(new_val, sort_keys=True) if new_val is not None else None
                old_json = json.dumps(old_val, sort_keys=True) if old_val is not None else None
                return new_json != old_json
            except (TypeError, ValueError):
                return new_val != old_val
        
        if values_different(agent_data.system_prompt, current_version_data.get('system_prompt')):
            needs_new_version = True
            version_changes['system_prompt'] = agent_data.system_prompt
        
        if values_different(agent_data.configured_mcps, current_version_data.get('configured_mcps', [])):
            needs_new_version = True
            version_changes['configured_mcps'] = agent_data.configured_mcps
            
        if values_different(agent_data.custom_mcps, current_version_data.get('custom_mcps', [])):
            needs_new_version = True
            version_changes['custom_mcps'] = agent_data.custom_mcps
            
        if values_different(agent_data.agentpress_tools, current_version_data.get('agentpress_tools', {})):
            needs_new_version = True
            version_changes['agentpress_tools'] = agent_data.agentpress_tools
        
        # Prepare update data for agent metadata (non-versioned fields)
        update_data = {}
        if agent_data.name is not None:
            update_data["name"] = agent_data.name
        if agent_data.description is not None:
            update_data["description"] = agent_data.description
        if agent_data.is_default is not None:
            update_data["is_default"] = agent_data.is_default
            # If setting as default, unset other defaults first
            if agent_data.is_default:
                await client.table('agents').update({"is_default": False}).eq("account_id", user_id).eq("is_default", True).neq("agent_id", agent_id).execute()
        if agent_data.avatar is not None:
            update_data["avatar"] = agent_data.avatar
        if agent_data.avatar_color is not None:
            update_data["avatar_color"] = agent_data.avatar_color
        
        # Also update the agent table with the latest values (for backward compatibility)
        if agent_data.system_prompt is not None:
            update_data["system_prompt"] = agent_data.system_prompt
        if agent_data.configured_mcps is not None:
            update_data["configured_mcps"] = agent_data.configured_mcps
        if agent_data.custom_mcps is not None:
            update_data["custom_mcps"] = agent_data.custom_mcps
        if agent_data.agentpress_tools is not None:
            update_data["agentpress_tools"] = agent_data.agentpress_tools
        
        # Create new version if needed
        new_version_id = None
        if needs_new_version:
            try:
                # Get next version number
                versions_result = await client.table('agent_versions').select('version_number').eq('agent_id', agent_id).order('version_number', desc=True).limit(1).execute()
                next_version_number = 1
                if versions_result.data:
                    next_version_number = versions_result.data[0]['version_number'] + 1
                
                # Validate version data before creating
                new_version_data = {
                    "agent_id": agent_id,
                    "version_number": next_version_number,
                    "version_name": f"v{next_version_number}",
                    "system_prompt": version_changes.get('system_prompt', current_version_data.get('system_prompt', '')),
                    "configured_mcps": version_changes.get('configured_mcps', current_version_data.get('configured_mcps', [])),
                    "custom_mcps": version_changes.get('custom_mcps', current_version_data.get('custom_mcps', [])),
                    "agentpress_tools": version_changes.get('agentpress_tools', current_version_data.get('agentpress_tools', {})),
                    "is_active": True,
                    "created_by": user_id
                }
                
                # Validate system prompt is not empty
                if not new_version_data["system_prompt"] or new_version_data["system_prompt"].strip() == '':
                    raise HTTPException(status_code=400, detail="System prompt cannot be empty")
                
                new_version = await client.table('agent_versions').insert(new_version_data).execute()
                
                if not new_version.data:
                    raise HTTPException(status_code=500, detail="Failed to create new agent version")
                
                new_version_id = new_version.data[0]['version_id']
                update_data['current_version_id'] = new_version_id
                update_data['version_count'] = next_version_number
                
                # Add version history entry
                try:
                    await client.table('agent_version_history').insert({
                        "agent_id": agent_id,
                        "version_id": new_version_id,
                        "action": "created",
                        "changed_by": user_id,
                        "change_description": f"New version v{next_version_number} created from update"
                    }).execute()
                except Exception as e:
                    logger.warning(f"Failed to create version history entry: {e}")
                
                logger.info(f"Created new version v{next_version_number} for agent {agent_id}")
                
            except HTTPException:
                raise
            except Exception as e:
                logger.error(f"Error creating new version for agent {agent_id}: {str(e)}")
                raise HTTPException(status_code=500, detail=f"Failed to create new agent version: {str(e)}")
        
        # Update the agent if there are changes
        if update_data:
            try:
                update_result = await client.table('agents').update(update_data).eq("agent_id", agent_id).eq("account_id", user_id).execute()
                
                if not update_result.data:
                    raise HTTPException(status_code=500, detail="Failed to update agent - no rows affected")
            except Exception as e:
                logger.error(f"Error updating agent {agent_id}: {str(e)}")
                raise HTTPException(status_code=500, detail=f"Failed to update agent: {str(e)}")
        
        # Fetch the updated agent data with version info
        updated_agent = await client.table('agents').select('*, agent_versions!current_version_id(*)').eq("agent_id", agent_id).eq("account_id", user_id).maybe_single().execute()
        
        if not updated_agent.data:
            raise HTTPException(status_code=500, detail="Failed to fetch updated agent")
        
        agent = updated_agent.data
        
        # Prepare current version response
        current_version = None
        if agent.get('agent_versions'):
            version_data = agent['agent_versions']
            current_version = AgentVersionResponse(
                version_id=version_data['version_id'],
                agent_id=version_data['agent_id'],
                version_number=version_data['version_number'],
                version_name=version_data['version_name'],
                system_prompt=version_data['system_prompt'],
                configured_mcps=version_data.get('configured_mcps', []),
                custom_mcps=version_data.get('custom_mcps', []),
                agentpress_tools=version_data.get('agentpress_tools', {}),
                is_active=version_data.get('is_active', True),
                created_at=version_data['created_at'],
                updated_at=version_data.get('updated_at', version_data['created_at']),
                created_by=version_data.get('created_by')
            )
        
        logger.info(f"Updated agent {agent_id} for user: {user_id}")
        
        return AgentResponse(
            agent_id=agent['agent_id'],
            account_id=agent['account_id'],
            name=agent['name'],
            description=agent.get('description'),
            system_prompt=agent['system_prompt'],
            configured_mcps=agent.get('configured_mcps', []),
            custom_mcps=agent.get('custom_mcps', []),
            agentpress_tools=agent.get('agentpress_tools', {}),
            is_default=agent.get('is_default', False),
            is_public=agent.get('is_public', False),
            marketplace_published_at=agent.get('marketplace_published_at'),
            download_count=agent.get('download_count', 0),
            tags=agent.get('tags', []),
            avatar=agent.get('avatar'),
            avatar_color=agent.get('avatar_color'),
            created_at=agent['created_at'],
            updated_at=agent.get('updated_at', agent['created_at']),
            current_version_id=agent.get('current_version_id'),
            version_count=agent.get('version_count', 1),
            current_version=current_version
        )
        
    except HTTPException:
        raise
    except Exception as e:
        logger.error(f"Error updating agent {agent_id} for user {user_id}: {str(e)}")
        raise HTTPException(status_code=500, detail=f"Failed to update agent: {str(e)}")

@router.delete("/agents/{agent_id}")
async def delete_agent(agent_id: str, user_id: str = Depends(get_current_user_id_from_jwt)):
    """Delete an agent."""
    if not await is_enabled("custom_agents"):
        raise HTTPException(
            status_code=403, 
            detail="Custom agent currently disabled. This feature is not available at the moment."
        )
    logger.info(f"Deleting agent: {agent_id}")
    client = await db.client
    
    try:
        # Verify agent ownership
        agent_result = await client.table('agents').select('*').eq('agent_id', agent_id).execute()
        if not agent_result.data:
            raise HTTPException(status_code=404, detail="Agent not found")
        
        agent = agent_result.data[0]
        if agent['account_id'] != user_id:
            raise HTTPException(status_code=403, detail="Access denied")
        
        # Check if agent is default
        if agent['is_default']:
            raise HTTPException(status_code=400, detail="Cannot delete default agent")
        
        # Delete the agent
        await client.table('agents').delete().eq('agent_id', agent_id).execute()
        
        logger.info(f"Successfully deleted agent: {agent_id}")
        return {"message": "Agent deleted successfully"}
        
    except HTTPException:
        raise
    except Exception as e:
        logger.error(f"Error deleting agent {agent_id}: {str(e)}")
        raise HTTPException(status_code=500, detail="Internal server error")

@router.get("/agents/{agent_id}/builder-chat-history")
async def get_agent_builder_chat_history(
    agent_id: str,
    user_id: str = Depends(get_current_user_id_from_jwt)
):
    """Get chat history for agent builder sessions for a specific agent."""
    if not await is_enabled("custom_agents"):
        raise HTTPException(
            status_code=403, 
            detail="Custom agents currently disabled. This feature is not available at the moment."
        )
    
    logger.info(f"Fetching agent builder chat history for agent: {agent_id}")
    client = await db.client
    
    try:
        # First verify the agent exists and belongs to the user
        agent_result = await client.table('agents').select('*').eq('agent_id', agent_id).eq('account_id', user_id).execute()
        if not agent_result.data:
            raise HTTPException(status_code=404, detail="Agent not found or access denied")
        
        # Get all threads for this user with metadata field included
        threads_result = await client.table('threads').select('thread_id, created_at, metadata').eq('account_id', user_id).order('created_at', desc=True).execute()
        
        agent_builder_threads = []
        for thread in threads_result.data:
            metadata = thread.get('metadata', {})
            # Check if this is an agent builder thread for the specific agent
            if (metadata.get('is_agent_builder') and 
                metadata.get('target_agent_id') == agent_id):
                agent_builder_threads.append({
                    'thread_id': thread['thread_id'],
                    'created_at': thread['created_at']
                })
        
        if not agent_builder_threads:
            logger.info(f"No agent builder threads found for agent {agent_id}")
            return {"messages": [], "thread_id": None}
        
        # Get the most recent thread (already ordered by created_at desc)
        latest_thread_id = agent_builder_threads[0]['thread_id']
        logger.info(f"Found {len(agent_builder_threads)} agent builder threads, using latest: {latest_thread_id}")
        
        # Get messages from the latest thread, excluding status and summary messages
        messages_result = await client.table('messages').select('*').eq('thread_id', latest_thread_id).neq('type', 'status').neq('type', 'summary').order('created_at', desc=False).execute()
        
        logger.info(f"Found {len(messages_result.data)} messages for agent builder chat history")
        return {
            "messages": messages_result.data,
            "thread_id": latest_thread_id
        }
        
    except HTTPException:
        raise
    except Exception as e:
        logger.error(f"Error fetching agent builder chat history for agent {agent_id}: {str(e)}")
        raise HTTPException(status_code=500, detail=f"Failed to fetch chat history: {str(e)}")

# agent versioning

@router.get("/agents/{agent_id}/versions", response_model=List[AgentVersionResponse])
async def get_agent_versions(
    agent_id: str,
    user_id: str = Depends(get_current_user_id_from_jwt)
):
    """Get all versions of an agent."""
    client = await db.client
    
    # Check if user has access to this agent
    agent_result = await client.table('agents').select("*").eq("agent_id", agent_id).execute()
    if not agent_result.data:
        raise HTTPException(status_code=404, detail="Agent not found")
    
    agent = agent_result.data[0]
    if agent['account_id'] != user_id and not agent.get('is_public', False):
        raise HTTPException(status_code=403, detail="Access denied")
    
    # Get all versions
    versions_result = await client.table('agent_versions').select("*").eq("agent_id", agent_id).order("version_number", desc=True).execute()
    
    return versions_result.data

@router.post("/agents/{agent_id}/versions", response_model=AgentVersionResponse)
async def create_agent_version(
    agent_id: str,
    version_data: AgentVersionCreateRequest,
    user_id: str = Depends(get_current_user_id_from_jwt)
):
    """Create a new version of an agent."""
    client = await db.client
    
    # Check if user owns this agent
    agent_result = await client.table('agents').select("*").eq("agent_id", agent_id).eq("account_id", user_id).execute()
    if not agent_result.data:
        raise HTTPException(status_code=404, detail="Agent not found or access denied")
    
    agent = agent_result.data[0]
    
    # Get next version number
    versions_result = await client.table('agent_versions').select("version_number").eq("agent_id", agent_id).order("version_number", desc=True).limit(1).execute()
    next_version_number = 1
    if versions_result.data:
        next_version_number = versions_result.data[0]['version_number'] + 1
    
    # Create new version
    new_version_data = {
        "agent_id": agent_id,
        "version_number": next_version_number,
        "version_name": f"v{next_version_number}",
        "system_prompt": version_data.system_prompt,
        "configured_mcps": version_data.configured_mcps or [],
        "custom_mcps": version_data.custom_mcps or [],
        "agentpress_tools": version_data.agentpress_tools or {},
        "is_active": True,
        "created_by": user_id
    }
    
    new_version = await client.table('agent_versions').insert(new_version_data).execute()
    
    if not new_version.data:
        raise HTTPException(status_code=500, detail="Failed to create version")
    
    version = new_version.data[0]
    
    # Update agent with new version
    await client.table('agents').update({
        "current_version_id": version['version_id'],
        "version_count": next_version_number
    }).eq("agent_id", agent_id).execute()
    
    # Add version history entry
    await client.table('agent_version_history').insert({
        "agent_id": agent_id,
        "version_id": version['version_id'],
        "action": "created",
        "changed_by": user_id,
        "change_description": f"New version v{next_version_number} created"
    }).execute()
    
    logger.info(f"Created version v{next_version_number} for agent {agent_id}")
    
    return version

@router.put("/agents/{agent_id}/versions/{version_id}/activate")
async def activate_agent_version(
    agent_id: str,
    version_id: str,
    user_id: str = Depends(get_current_user_id_from_jwt)
):
    """Switch agent to use a specific version."""
    client = await db.client
    
    # Check if user owns this agent
    agent_result = await client.table('agents').select("*").eq("agent_id", agent_id).eq("account_id", user_id).execute()
    if not agent_result.data:
        raise HTTPException(status_code=404, detail="Agent not found or access denied")
    
    # Check if version exists
    version_result = await client.table('agent_versions').select("*").eq("version_id", version_id).eq("agent_id", agent_id).execute()
    if not version_result.data:
        raise HTTPException(status_code=404, detail="Version not found")
    
    # Update agent's current version
    await client.table('agents').update({
        "current_version_id": version_id
    }).eq("agent_id", agent_id).execute()
    
    # Add version history entry
    await client.table('agent_version_history').insert({
        "agent_id": agent_id,
        "version_id": version_id,
        "action": "activated",
        "changed_by": user_id,
        "change_description": f"Switched to version {version_result.data[0]['version_name']}"
    }).execute()
    
    return {"message": "Version activated successfully"}

@router.get("/agents/{agent_id}/versions/{version_id}", response_model=AgentVersionResponse)
async def get_agent_version(
    agent_id: str,
    version_id: str,
    user_id: str = Depends(get_current_user_id_from_jwt)
):
    """Get a specific version of an agent."""
    client = await db.client
    
    # Check if user has access to this agent
    agent_result = await client.table('agents').select("*").eq("agent_id", agent_id).execute()
    if not agent_result.data:
        raise HTTPException(status_code=404, detail="Agent not found")
    
    agent = agent_result.data[0]
    if agent['account_id'] != user_id and not agent.get('is_public', False):
        raise HTTPException(status_code=403, detail="Access denied")
    
    # Get the specific version
    version_result = await client.table('agent_versions').select("*").eq("version_id", version_id).eq("agent_id", agent_id).execute()
    
    if not version_result.data:
        raise HTTPException(status_code=404, detail="Version not found")
    
    return version_result.data[0]<|MERGE_RESOLUTION|>--- conflicted
+++ resolved
@@ -33,7 +33,6 @@
 # TTL for Redis response lists (24 hours)
 REDIS_RESPONSE_LIST_TTL = 3600 * 24
 
-<<<<<<< HEAD
 stream_context_global: Optional[ResumableStreamContext] = None
 
 # Create stream broadcaster for multiple consumers
@@ -81,8 +80,6 @@
     stream_context_global = create_resumable_stream_context(r, "resumable_stream")
     return stream_context_global
 
-=======
->>>>>>> 25e838a0
 class AgentStartRequest(BaseModel):
     model_name: Optional[str] = None  # Will be set from config.MODEL_TO_USE in the endpoint
     enable_thinking: Optional[bool] = False
