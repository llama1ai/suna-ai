--- conflicted
+++ resolved
@@ -696,13 +696,9 @@
                                         last_tool_call = xml_tool
                                         logger.info(f"Agent used XML tool: {xml_tool}")
                                        if trace:
-<<<<<<< HEAD
                                             trace.event(name="agent_used_xml_tool", level="DEFAULT", status_message=f"Agent used XML tool: {xml_tool}")
-                                    record_event(name="agent_used_xml_tool", level="DEFAULT", message=f"Agent used XML tool: {xml_tool}")
-=======
-                                           trace.event(name="agent_used_xml_tool", level="DEFAULT", status_message=(f"Agent used XML tool: {xml_tool}"))
+                                            record_event(name="agent_used_xml_tool", level="DEFAULT", message=f"Agent used XML tool: {xml_tool}")
                             
->>>>>>> a3f99ebf
                             except json.JSONDecodeError:
                                 # Handle cases where content might not be valid JSON
                                 logger.warning(f"Warning: Could not parse assistant content JSON: {chunk.get('content')}")
