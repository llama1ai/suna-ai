--- conflicted
+++ resolved
@@ -19,12 +19,7 @@
 from agentpress.tool import ToolResult
 from agentpress.tool_registry import ToolRegistry
 from agentpress.xml_tool_parser import XMLToolParser
-<<<<<<< HEAD
-from litellm import completion_cost
-from langfuse import get_client
-=======
 from langfuse.client import StatefulTraceClient
->>>>>>> 8fc6c3a6
 from services.langfuse import langfuse
 from agentpress.utils.json_helpers import (
     ensure_dict, ensure_list, safe_json_parse, 
@@ -1790,7 +1785,6 @@
         # }
 
         # summary_output = result.output if hasattr(result, 'output') else str(result)
-<<<<<<< HEAD
         
         # if xml_tag_name:
         #     status = "completed successfully" if structured_result_v1["tool_execution"]["result"]["success"] else "failed"
@@ -1799,16 +1793,6 @@
         #     status = "completed successfully" if structured_result_v1["tool_execution"]["result"]["success"] else "failed"
         #     summary = f"Function '{function_name}' {status}. Output: {summary_output}"
         
-=======
-        
-        # if xml_tag_name:
-        #     status = "completed successfully" if structured_result_v1["tool_execution"]["result"]["success"] else "failed"
-        #     summary = f"Tool '{xml_tag_name}' {status}. Output: {summary_output}"
-        # else:
-        #     status = "completed successfully" if structured_result_v1["tool_execution"]["result"]["success"] else "failed"
-        #     summary = f"Function '{function_name}' {status}. Output: {summary_output}"
-        
->>>>>>> 8fc6c3a6
         # if self.is_agent_builder:
         #     return summary
         # if function_name in STRUCTURED_OUTPUT_TOOLS:
@@ -1818,25 +1802,6 @@
 
         summary_output = result.output if hasattr(result, 'output') else str(result)
         success_status = structured_result_v1["tool_execution"]["result"]["success"]
-<<<<<<< HEAD
-        
-        # Create a more comprehensive summary for the LLM
-        if xml_tag_name:
-            status = "completed successfully" if structured_result_v1["tool_execution"]["result"]["success"] else "failed"
-            summary = f"Tool '{xml_tag_name}' {status}. Output: {summary_output}"
-        else:
-            status = "completed successfully" if structured_result_v1["tool_execution"]["result"]["success"] else "failed"
-            summary = f"Function '{function_name}' {status}. Output: {summary_output}"
-        
-        if self.is_agent_builder:
-            return summary
-        elif function_name == "get_data_provider_endpoints":
-            logger.info(f"Returning sumnary for data provider call: {summary}")
-            return summary
-            
-        else:
-            return json.dumps(structured_result_v1)
-=======
         
         # # Create a more comprehensive summary for the LLM
         # if xml_tag_name:
@@ -1853,7 +1818,6 @@
         #     return summary
             
         return structured_result_v1
->>>>>>> 8fc6c3a6
 
     def _format_xml_tool_result(self, tool_call: Dict[str, Any], result: ToolResult) -> str:
         """Format a tool result wrapped in a <tool_result> tag.
