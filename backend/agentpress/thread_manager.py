--- conflicted
+++ resolved
@@ -25,14 +25,10 @@
 from langfuse.client import StatefulGenerationClient, StatefulTraceClient
 from services.langfuse import langfuse
 import datetime
-<<<<<<< HEAD
-from litellm import token_counter
+from litellm.utils import token_counter
 from services.agentops import record_event, agentops_trace_context, get_current_trace_context
 from agentops import tracer
 from agentops.semconv import SpanKind, SpanAttributes
-=======
-from litellm.utils import token_counter
->>>>>>> 75dc15f9
 
 # Type alias for tool choice
 ToolChoice = Literal["auto", "required", "none"]
@@ -80,313 +76,6 @@
         if self.agentops_trace:
             agentops_trace_context.set(self.agentops_trace)
 
-<<<<<<< HEAD
-    def _is_tool_result_message(self, msg: Dict[str, Any]) -> bool:
-        if not ("content" in msg and msg['content']):
-            return False
-        content = msg['content']
-        if isinstance(content, str) and "ToolResult" in content: return True
-        if isinstance(content, dict) and "tool_execution" in content: return True
-        if isinstance(content, dict) and "interactive_elements" in content: return True
-        if isinstance(content, str):
-            try:
-                parsed_content = json.loads(content)
-                if isinstance(parsed_content, dict) and "tool_execution" in parsed_content: return True
-                if isinstance(parsed_content, dict) and "interactive_elements" in content: return True
-            except (json.JSONDecodeError, TypeError):
-                pass
-        return False
-    
-    def _compress_message(self, msg_content: Union[str, dict], message_id: Optional[str] = None, max_length: int = 3000) -> Union[str, dict]:
-        """Compress the message content."""
-        # print("max_length", max_length)
-        if isinstance(msg_content, str):
-            if len(msg_content) > max_length:
-                return msg_content[:max_length] + "... (truncated)" + f"\n\nmessage_id \"{message_id}\"\nUse expand-message tool to see contents"
-            else:
-                return msg_content
-        elif isinstance(msg_content, dict):
-            if len(json.dumps(msg_content)) > max_length:
-                return json.dumps(msg_content)[:max_length] + "... (truncated)" + f"\n\nmessage_id \"{message_id}\"\nUse expand-message tool to see contents"
-            else:
-                return msg_content
-        
-    def _safe_truncate(self, msg_content: Union[str, dict], max_length: int = 100000) -> Union[str, dict]:
-        """Truncate the message content safely by removing the middle portion."""
-        max_length = min(max_length, 100000)
-        if isinstance(msg_content, str):
-            if len(msg_content) > max_length:
-                # Calculate how much to keep from start and end
-                keep_length = max_length - 150  # Reserve space for truncation message
-                start_length = keep_length // 2
-                end_length = keep_length - start_length
-                
-                start_part = msg_content[:start_length]
-                end_part = msg_content[-end_length:] if end_length > 0 else ""
-                
-                return start_part + f"\n\n... (middle truncated) ...\n\n" + end_part + f"\n\nThis message is too long, repeat relevant information in your response to remember it"
-            else:
-                return msg_content
-        elif isinstance(msg_content, dict):
-            json_str = json.dumps(msg_content)
-            if len(json_str) > max_length:
-                # Calculate how much to keep from start and end
-                keep_length = max_length - 150  # Reserve space for truncation message
-                start_length = keep_length // 2
-                end_length = keep_length - start_length
-                
-                start_part = json_str[:start_length]
-                end_part = json_str[-end_length:] if end_length > 0 else ""
-                
-                return start_part + f"\n\n... (middle truncated) ...\n\n" + end_part + f"\n\nThis message is too long, repeat relevant information in your response to remember it"
-            else:
-                return msg_content
-  
-    def _compress_tool_result_messages(self, messages: List[Dict[str, Any]], llm_model: str, max_tokens: Optional[int], token_threshold: Optional[int] = 1000) -> List[Dict[str, Any]]:
-        """Compress the tool result messages except the most recent one."""
-        uncompressed_total_token_count = token_counter(model=llm_model, messages=messages)
-
-        if uncompressed_total_token_count > (max_tokens or (100 * 1000)):
-            _i = 0 # Count the number of ToolResult messages
-            for msg in reversed(messages): # Start from the end and work backwards
-                if self._is_tool_result_message(msg): # Only compress ToolResult messages
-                    _i += 1 # Count the number of ToolResult messages
-                    msg_token_count = token_counter(messages=[msg]) # Count the number of tokens in the message
-                    if msg_token_count > token_threshold: # If the message is too long
-                        if _i > 1: # If this is not the most recent ToolResult message
-                            message_id = msg.get('message_id') # Get the message_id
-                            if message_id:
-                                msg["content"] = self._compress_message(msg["content"], message_id, token_threshold * 3)
-                            else:
-                                logger.warning(f"UNEXPECTED: Message has no message_id {str(msg)[:100]}")
-                        else:
-                            msg["content"] = self._safe_truncate(msg["content"], int(max_tokens * 2))
-        return messages
-
-    def _compress_user_messages(self, messages: List[Dict[str, Any]], llm_model: str, max_tokens: Optional[int], token_threshold: Optional[int] = 1000) -> List[Dict[str, Any]]:
-        """Compress the user messages except the most recent one."""
-        uncompressed_total_token_count = token_counter(model=llm_model, messages=messages)
-
-        if uncompressed_total_token_count > (max_tokens or (100 * 1000)):
-            _i = 0 # Count the number of User messages
-            for msg in reversed(messages): # Start from the end and work backwards
-                if msg.get('role') == 'user': # Only compress User messages
-                    _i += 1 # Count the number of User messages
-                    msg_token_count = token_counter(messages=[msg]) # Count the number of tokens in the message
-                    if msg_token_count > token_threshold: # If the message is too long
-                        if _i > 1: # If this is not the most recent User message
-                            message_id = msg.get('message_id') # Get the message_id
-                            if message_id:
-                                msg["content"] = self._compress_message(msg["content"], message_id, token_threshold * 3)
-                            else:
-                                logger.warning(f"UNEXPECTED: Message has no message_id {str(msg)[:100]}")
-                        else:
-                            msg["content"] = self._safe_truncate(msg["content"], int(max_tokens * 2))
-        return messages
-
-    def _compress_assistant_messages(self, messages: List[Dict[str, Any]], llm_model: str, max_tokens: Optional[int], token_threshold: Optional[int] = 1000) -> List[Dict[str, Any]]:
-        """Compress the assistant messages except the most recent one."""
-        uncompressed_total_token_count = token_counter(model=llm_model, messages=messages)
-        if uncompressed_total_token_count > (max_tokens or (100 * 1000)):
-            _i = 0 # Count the number of Assistant messages
-            for msg in reversed(messages): # Start from the end and work backwards
-                if msg.get('role') == 'assistant': # Only compress Assistant messages
-                    _i += 1 # Count the number of Assistant messages
-                    msg_token_count = token_counter(messages=[msg]) # Count the number of tokens in the message
-                    if msg_token_count > token_threshold: # If the message is too long
-                        if _i > 1: # If this is not the most recent Assistant message
-                            message_id = msg.get('message_id') # Get the message_id
-                            if message_id:
-                                msg["content"] = self._compress_message(msg["content"], message_id, token_threshold * 3)
-                            else:
-                                logger.warning(f"UNEXPECTED: Message has no message_id {str(msg)[:100]}")
-                        else:
-                            msg["content"] = self._safe_truncate(msg["content"], int(max_tokens * 2))
-                            
-        return messages
-
-
-    def _remove_meta_messages(self, messages: List[Dict[str, Any]]) -> List[Dict[str, Any]]:
-        """Remove meta messages from the messages."""
-        result: List[Dict[str, Any]] = []
-        for msg in messages:
-            msg_content = msg.get('content')
-            # Try to parse msg_content as JSON if it's a string
-            if isinstance(msg_content, str):
-                try: msg_content = json.loads(msg_content)
-                except json.JSONDecodeError: pass
-            if isinstance(msg_content, dict):
-                # Create a copy to avoid modifying the original
-                msg_content_copy = msg_content.copy()
-                if "tool_execution" in msg_content_copy:
-                    tool_execution = msg_content_copy["tool_execution"].copy()
-                    if "arguments" in tool_execution:
-                        del tool_execution["arguments"]
-                    msg_content_copy["tool_execution"] = tool_execution
-                # Create a new message dict with the modified content
-                new_msg = msg.copy()
-                new_msg["content"] = json.dumps(msg_content_copy)
-                result.append(new_msg)
-            else:
-                result.append(msg)
-        return result
-
-    def _compress_messages(self, messages: List[Dict[str, Any]], llm_model: str, max_tokens: Optional[int] = 41000, token_threshold: Optional[int] = 4096, max_iterations: int = 5) -> List[Dict[str, Any]]:
-        """Compress the messages.
-            token_threshold: must be a power of 2
-        """
-        # Create a span for message compression only if we have a trace context
-        span = None
-        trace_context = get_current_trace_context()
-        if trace_context and tracer.initialized:
-            span, _, token = tracer.make_span(
-                "message_compression",
-                SpanKind.OPERATION,
-                attributes={
-                    "operation.name": "message_compression",
-                    "compression.model": llm_model,
-                    "compression.max_tokens": max_tokens,
-                    "compression.token_threshold": token_threshold
-                }
-            )
-
-        if 'sonnet' in llm_model.lower():
-            max_tokens = 200 * 1000 - 64000 - 28000
-        elif 'gpt' in llm_model.lower():
-            max_tokens = 128 * 1000 - 28000
-        elif 'gemini' in llm_model.lower():
-            max_tokens = 1000 * 1000 - 300000
-        elif 'deepseek' in llm_model.lower():
-            max_tokens = 128 * 1000 - 28000
-        else:
-            max_tokens = 41 * 1000 - 10000
-
-        result = messages
-        result = self._remove_meta_messages(result)
-
-        uncompressed_total_token_count = token_counter(model=llm_model, messages=result)
-        
-        # Set input token count
-        if span:
-            span.set_attribute(SpanAttributes.AGENTOPS_ENTITY_INPUT, uncompressed_total_token_count)
-            span.set_attribute("compression.input_tokens", uncompressed_total_token_count)
-
-        result = self._compress_tool_result_messages(result, llm_model, max_tokens, token_threshold)
-        result = self._compress_user_messages(result, llm_model, max_tokens, token_threshold)
-        result = self._compress_assistant_messages(result, llm_model, max_tokens, token_threshold)
-
-        compressed_token_count = token_counter(model=llm_model, messages=result)
-        
-        # Set output token count and compression ratio
-        if span:
-            span.set_attribute(SpanAttributes.AGENTOPS_ENTITY_OUTPUT, compressed_token_count)
-            span.set_attribute("compression.output_tokens", compressed_token_count)
-            compression_ratio = (1 - compressed_token_count / uncompressed_total_token_count) * 100 if uncompressed_total_token_count > 0 else 0
-            span.set_attribute("compression.ratio_percent", round(compression_ratio, 2))
-            span.set_attribute("compression.tokens_saved", uncompressed_total_token_count - compressed_token_count)
-
-        logger.info(f"_compress_messages: {uncompressed_total_token_count} -> {compressed_token_count}") # Log the token compression for debugging later
-
-        if max_iterations <= 0:
-            logger.warning(f"_compress_messages: Max iterations reached, omitting messages")
-            result = self._compress_messages_by_omitting_messages(messages, llm_model, max_tokens)
-            return result
-
-        if (compressed_token_count > max_tokens):
-            logger.warning(f"Further token compression is needed: {compressed_token_count} > {max_tokens}")
-            result = self._compress_messages(messages, llm_model, max_tokens, int(token_threshold / 2), max_iterations - 1)
-
-        # End the compression span
-        if span:
-            span.end()
-
-        return self._middle_out_messages(result)
-    
-    def _compress_messages_by_omitting_messages(
-            self, 
-            messages: List[Dict[str, Any]], 
-            llm_model: str, 
-            max_tokens: Optional[int] = 41000,
-            removal_batch_size: int = 10,
-            min_messages_to_keep: int = 10
-        ) -> List[Dict[str, Any]]:
-        """Compress the messages by omitting messages from the middle.
-        
-        Args:
-            messages: List of messages to compress
-            llm_model: Model name for token counting
-            max_tokens: Maximum allowed tokens
-            removal_batch_size: Number of messages to remove per iteration
-            min_messages_to_keep: Minimum number of messages to preserve
-        """
-        if not messages:
-            return messages
-            
-        result = messages
-        result = self._remove_meta_messages(result)
-
-        # Early exit if no compression needed
-        initial_token_count = token_counter(model=llm_model, messages=result)
-        max_allowed_tokens = max_tokens or (100 * 1000)
-        
-        if initial_token_count <= max_allowed_tokens:
-            return result
-
-        # Separate system message (assumed to be first) from conversation messages
-        system_message = messages[0] if messages and messages[0].get('role') == 'system' else None
-        conversation_messages = result[1:] if system_message else result
-        
-        safety_limit = 500
-        current_token_count = initial_token_count
-        
-        while current_token_count > max_allowed_tokens and safety_limit > 0:
-            safety_limit -= 1
-            
-            if len(conversation_messages) <= min_messages_to_keep:
-                logger.warning(f"Cannot compress further: only {len(conversation_messages)} messages remain (min: {min_messages_to_keep})")
-                break
-
-            # Calculate removal strategy based on current message count
-            if len(conversation_messages) > (removal_batch_size * 2):
-                # Remove from middle, keeping recent and early context
-                middle_start = len(conversation_messages) // 2 - (removal_batch_size // 2)
-                middle_end = middle_start + removal_batch_size
-                conversation_messages = conversation_messages[:middle_start] + conversation_messages[middle_end:]
-            else:
-                # Remove from earlier messages, preserving recent context
-                messages_to_remove = min(removal_batch_size, len(conversation_messages) // 2)
-                if messages_to_remove > 0:
-                    conversation_messages = conversation_messages[messages_to_remove:]
-                else:
-                    # Can't remove any more messages
-                    break
-
-            # Recalculate token count
-            messages_to_count = ([system_message] + conversation_messages) if system_message else conversation_messages
-            current_token_count = token_counter(model=llm_model, messages=messages_to_count)
-
-        # Prepare final result
-        final_messages = ([system_message] + conversation_messages) if system_message else conversation_messages
-        final_token_count = token_counter(model=llm_model, messages=final_messages)
-        
-        logger.info(f"_compress_messages_by_omitting_messages: {initial_token_count} -> {final_token_count} tokens ({len(messages)} -> {len(final_messages)} messages)")
-            
-        return final_messages
-    
-    def _middle_out_messages(self, messages: List[Dict[str, Any]], max_messages: int = 320) -> List[Dict[str, Any]]:
-        """Remove messages from the middle of the list, keeping max_messages total."""
-        if len(messages) <= max_messages:
-            return messages
-        
-        # Keep half from the beginning and half from the end
-        keep_start = max_messages // 2
-        keep_end = max_messages - keep_start
-        
-        return messages[:keep_start] + messages[-keep_end:]
-
-
-=======
->>>>>>> 75dc15f9
     def add_tool(self, tool_class: Type[Tool], function_names: Optional[List[str]] = None, **kwargs):
         """Add a tool to the ThreadManager."""
         self.tool_registry.register_tool(tool_class, function_names, **kwargs)
@@ -566,6 +255,9 @@
 
         # Log model info
         logger.info(f"🤖 Thread {thread_id}: Using model {llm_model}")
+
+        # Ensure processor_config is not None
+        config = processor_config or ProcessorConfig()
         
         # Record thread execution start event
         record_event(
@@ -586,9 +278,6 @@
                 "enable_context_manager": enable_context_manager
             }
         )
-
-        # Ensure processor_config is not None
-        config = processor_config or ProcessorConfig()
 
         # Apply max_xml_tool_calls if specified and not already set in config
         if max_xml_tool_calls > 0 and not config.max_xml_tool_calls:
@@ -778,16 +467,6 @@
                 # 6. Process LLM response using the ResponseProcessor
                 if stream:
                     logger.debug("Processing streaming response")
-<<<<<<< HEAD
-                    response_generator = self.response_processor.process_streaming_response(
-                        llm_response=llm_response,
-                        thread_id=thread_id,
-                        config=processor_config,
-                        prompt_messages=prepared_messages,
-                        llm_model=llm_model,
-                        llm_span_context=llm_span_context,  # Pass span context for token recording
-                    )
-=======
                     # Ensure we have an async generator for streaming
                     if hasattr(llm_response, '__aiter__'):
                         response_generator = self.response_processor.process_streaming_response(
@@ -805,8 +484,8 @@
                             config=config,
                             prompt_messages=prepared_messages,
                             llm_model=llm_model,
-                        )
->>>>>>> 75dc15f9
+                            llm_span_context=llm_span_context,  # Pass span context for token recording
+                    )
 
                     return response_generator
                 else:
@@ -861,15 +540,15 @@
 
                     # Process each chunk
                     try:
-<<<<<<< HEAD
-                        async for chunk in response_gen:
-                            # Check if this is a finish reason chunk with tool_calls or xml_tool_limit_reached
-                            if chunk.get('type') == 'finish':
-                                if chunk.get('finish_reason') == 'tool_calls':
-                                    # Only auto-continue if enabled (max > 0)
-                                    if native_max_auto_continues > 0:
-                                        logger.info(f"Detected finish_reason='tool_calls', auto-continuing ({auto_continue_count + 1}/{native_max_auto_continues})")
-                                        record_event(
+                        if hasattr(response_gen, '__aiter__'):
+                            async for chunk in cast(AsyncGenerator, response_gen):
+                                # Check if this is a finish reason chunk with tool_calls or xml_tool_limit_reached
+                                if chunk.get('type') == 'finish':
+                                    if chunk.get('finish_reason') == 'tool_calls':
+                                        # Only auto-continue if enabled (max > 0)
+                                        if native_max_auto_continues > 0:
+                                            logger.info(f"Detected finish_reason='tool_calls', auto-continuing ({auto_continue_count + 1}/{native_max_auto_continues})")
+                                            record_event(
                                             name="auto_continue_triggered",
                                             level="DEFAULT",
                                             message=f"Auto-continuing due to tool_calls ({auto_continue_count + 1}/{native_max_auto_continues})",
@@ -881,13 +560,13 @@
                                             }
                                         )
                                         auto_continue = True
-                                        auto_continue_count += 1
-                                        # Don't yield the finish chunk to avoid confusing the client
-                                        continue
-                                elif chunk.get('finish_reason') == 'xml_tool_limit_reached':
-                                    # Don't auto-continue if XML tool limit was reached
-                                    logger.info("Detected finish_reason='xml_tool_limit_reached', stopping auto-continue")
-                                    record_event(
+                                            auto_continue_count += 1
+                                            # Don't yield the finish chunk to avoid confusing the client
+                                            continue
+                                    elif chunk.get('finish_reason') == 'xml_tool_limit_reached':
+                                        # Don't auto-continue if XML tool limit was reached
+                                        logger.info("Detected finish_reason='xml_tool_limit_reached', stopping auto-continue")
+                                        record_event(
                                         name="auto_continue_stopped",
                                         level="WARNING",
                                         message="Auto-continue stopped due to XML tool limit",
@@ -897,27 +576,6 @@
                                         }
                                     )
                                     auto_continue = False
-                                    # Still yield the chunk to inform the client
-
-                            # Otherwise just yield the chunk normally
-                            yield chunk
-=======
-                        if hasattr(response_gen, '__aiter__'):
-                            async for chunk in cast(AsyncGenerator, response_gen):
-                                # Check if this is a finish reason chunk with tool_calls or xml_tool_limit_reached
-                                if chunk.get('type') == 'finish':
-                                    if chunk.get('finish_reason') == 'tool_calls':
-                                        # Only auto-continue if enabled (max > 0)
-                                        if native_max_auto_continues > 0:
-                                            logger.info(f"Detected finish_reason='tool_calls', auto-continuing ({auto_continue_count + 1}/{native_max_auto_continues})")
-                                            auto_continue = True
-                                            auto_continue_count += 1
-                                            # Don't yield the finish chunk to avoid confusing the client
-                                            continue
-                                    elif chunk.get('finish_reason') == 'xml_tool_limit_reached':
-                                        # Don't auto-continue if XML tool limit was reached
-                                        logger.info(f"Detected finish_reason='xml_tool_limit_reached', stopping auto-continue")
-                                        auto_continue = False
                                         # Still yield the chunk to inform the client
 
                                 # Otherwise just yield the chunk normally
@@ -925,7 +583,6 @@
                         else:
                             # response_gen is not iterable (likely an error dict), yield it directly
                             yield response_gen
->>>>>>> 75dc15f9
 
                         # If not auto-continuing, we're done
                         if not auto_continue:
