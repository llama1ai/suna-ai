services:
  api:
    deploy:
      resources:
        limits:
          cpus: "14"
          memory: 48G
        reservations:
          cpus: "8"
          memory: 32G

  worker:
<<<<<<< HEAD
    command: python -m dramatiq --processes 40 --threads 8 run_agent_background
=======
    command: python -m dramatiq --processes 8 --threads 8 run_agent_background
>>>>>>> 85c5ef06
    deploy:
      resources:
        limits:
          cpus: "14"
          memory: 48G
        reservations:
          cpus: "8"
          memory: 32G

  redis:
    deploy:
      resources:
        limits:
          cpus: "2"
          memory: 12G
        reservations:
          cpus: "1"
          memory: 8G

  rabbitmq:
    deploy:
      resources:
        limits:
          cpus: "2"
          memory: 12G
        reservations:
          cpus: "1"
          memory: 8G<|MERGE_RESOLUTION|>--- conflicted
+++ resolved
@@ -10,11 +10,8 @@
           memory: 32G
 
   worker:
-<<<<<<< HEAD
     command: python -m dramatiq --processes 40 --threads 8 run_agent_background
-=======
-    command: python -m dramatiq --processes 8 --threads 8 run_agent_background
->>>>>>> 85c5ef06
+
     deploy:
       resources:
         limits:
