--- conflicted
+++ resolved
@@ -132,11 +132,7 @@
     
     try:
         # Get the sandbox
-<<<<<<< HEAD
-        sandbox = daytona.get_current_sandbox(sandbox_id)
-=======
         sandbox = daytona.get(sandbox_id)
->>>>>>> 8fc6c3a6
         
         # Delete the sandbox
         daytona.remove(sandbox)
